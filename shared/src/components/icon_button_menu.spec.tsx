--- conflicted
+++ resolved
@@ -14,11 +14,10 @@
  * limitations under the License.
  */
 
-<<<<<<< HEAD
+
 import { Menu, MenuItem, IconButton } from '@material-ui/core';
-=======
 import { IconButton, Menu, MenuItem } from '@material-ui/core';
->>>>>>> 514d8939
+
 import { shallow } from 'enzyme';
 import * as React from 'react';
 
@@ -56,11 +55,7 @@
     );
     expect(iconButtonMenu.find(Menu).prop('open')).toBe(false);
 
-<<<<<<< HEAD
     const openMenuButton = iconButtonMenu.find(IconButton);
-=======
-    const openMenuButton = iconButtonMenu.find(IconButton).first();
->>>>>>> 514d8939
     openMenuButton.simulate('click', {
       currentTarget: openMenuButton.getElement(),
     });
