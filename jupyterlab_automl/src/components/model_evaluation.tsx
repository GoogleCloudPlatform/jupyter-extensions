import {
  LinearProgress,
  Table,
  TableBody,
  TableCell,
  TableRow,
  Grid,
  Slider,
  Paper,
} from '@material-ui/core';
import { Bar, BarChart, Tooltip, YAxis, XAxis } from 'recharts';
import * as React from 'react';
import {
  Model,
  ModelMetrics,
  ModelService,
  ModelEvaluation,
} from '../service/model';
import { stylesheet } from 'typestyle';

interface Props {
  model: Model;
  value: number;
  index: number;
}

type ColWidth = 1 | 2 | 3 | 4 | 5 | 6 | 7 | 8 | 9 | 10 | 11 | 12;

interface State {
  hasLoaded: boolean;
  isLoading: boolean;
  evaluationTable: any[];
  featureImportance: any[];
  confidenceMetrics: ModelMetrics[];
  marks: any[];
  modelEvaluation: ModelEvaluation;
  currentConfidenceThresh: string;
  confusionMatrix: any[];
}

interface FeatureImportanceProps {
  featureImportance: any[];
}

interface ConfusionMatrixProps {
  confusionMatrix: any[];
}

const localStyles = stylesheet({
  header: {
    fontSize: '15px',
    fontWeight: 600,
    letterSpacing: '1px',
    margin: 0,
    padding: '8px 12px 12px 8px',
  },
  paper: {
    padding: 8,
    textAlign: 'center',
  },
});

<<<<<<< HEAD
const properties = {
  auPrc: 'ROC PRC',
  auRoc: 'ROC AUC',
  logLoss: 'Log loss',
  createTime: 'Created',
};
=======
const properties = [
  {
    name: 'auPrc',
    label: 'ROC PRC',
  },
  {
    name: 'auRoc',
    label: 'ROC AUC',
  },
  {
    name: 'logLoss',
    label: 'Log loss',
  },
  {
    name: 'createTime',
    label: 'Created',
  },
  {
    name: 'rootMeanSquaredLogError',
    label: 'RMSLE',
  },
  {
    name: 'rSquared',
    label: 'R^2',
  },
  {
    name: 'meanAbsolutePercentageError',
    label: 'MAPE',
  },
  {
    name: 'rootMeanSquaredError',
    label: 'RMSE',
  },
  {
    name: 'meanAbsoluteError',
    label: 'MAE',
  },
];
>>>>>>> 932da458

export class ConfusionMatrix extends React.Component<ConfusionMatrixProps> {
  constructor(props: ConfusionMatrixProps) {
    super(props);
  }

  render() {
    const matrix = [];
    let sum = 0;
    for (const [index, value] of this.props.confusionMatrix.entries()) {
      if (index !== 0) {
        sum += value.reduce(function(a, b) {
          return a + b;
        }, 0);
      }
    }
    const width = this.props.confusionMatrix.length * 170;
    const colWidth = Math.round(
      12 / this.props.confusionMatrix.length
    ) as ColWidth;
    for (const [index, value] of this.props.confusionMatrix.entries()) {
      if (index === 0) {
        matrix.push(
          <Grid
            container
            alignItems="center"
            spacing={0}
            style={{ width: width }}
            key={index}
          >
            <Grid item xs={colWidth} key={'n'}>
              <Paper className={localStyles.paper} variant="outlined" square>
                n = {sum}
              </Paper>
            </Grid>
            {this.props.confusionMatrix[0].map(item => (
              <Grid item xs={colWidth} key={item}>
                <Paper className={localStyles.paper} variant="outlined" square>
                  Predicted: {item}
                </Paper>
              </Grid>
            ))}
          </Grid>
        );
      } else {
        matrix.push(
          <Grid
            container
            alignItems="center"
            spacing={0}
            style={{ width: width }}
            key={index}
          >
            <Grid item xs={colWidth} key={'label'}>
              <Paper className={localStyles.paper} variant="outlined" square>
                Actual: {this.props.confusionMatrix[0][index - 1]}
              </Paper>
            </Grid>
            {value.map(item => (
              <Grid item xs={colWidth} key={item}>
                <Paper className={localStyles.paper} variant="outlined" square>
                  {item}
                </Paper>
              </Grid>
            ))}
          </Grid>
        );
      }
    }
    return (
      <Grid item xs={12} key={'confusionMatrix'}>
        <header className={localStyles.header}>Confusion Matrix</header>
        {matrix}
      </Grid>
    );
  }
}

export class FeatureImportance extends React.Component<FeatureImportanceProps> {
  constructor(props: FeatureImportanceProps) {
    super(props);
  }

  render() {
    return (
      <Grid item xs={12}>
        <header className={localStyles.header}>Feature Importance</header>
        <BarChart
          width={500}
          height={35 * this.props.featureImportance.length}
          data={this.props.featureImportance}
          layout="vertical"
          margin={{
            top: 5,
            bottom: 5,
            left: 55,
            right: 35,
          }}
        >
          <YAxis
            type="category"
            dataKey="name"
            tickLine={false}
            tick={{ fill: 'black' }}
          />
          <XAxis type="number" domain={[0, 100]} tick={false} hide={true} />
          <Tooltip />
          <Bar dataKey="Percentage" fill="#3366CC" />
        </BarChart>
      </Grid>
    );
  }
}

export class EvaluationTable extends React.Component<Props, State> {
  constructor(props: Props) {
    super(props);
    this.state = {
      hasLoaded: false,
      isLoading: false,
      evaluationTable: [],
      featureImportance: [],
      confidenceMetrics: [],
      marks: null,
      modelEvaluation: null,
      currentConfidenceThresh: null,
      confusionMatrix: [],
    };
  }

  async componentDidMount() {
    this.getModelEvaluations();
  }

  render() {
    const {
      isLoading,
      evaluationTable,
      confidenceMetrics,
      featureImportance,
      marks,
      modelEvaluation,
      currentConfidenceThresh,
      confusionMatrix,
    } = this.state;
    return (
      <div
        hidden={this.props.value !== this.props.index}
        style={{ marginTop: '16px' }}
      >
        {isLoading ? (
          <LinearProgress />
        ) : (
          <Grid
            container
            style={{ margin: '0px', width: '100%' }}
            spacing={3}
            direction="column"
          >
            <Grid item xs={12}>
              {marks && (
                <p style={{ marginBottom: 16, marginLeft: 16 }}>
                  Confidence Threshold
                  <Slider
                    step={null}
                    marks={marks}
                    style={{
                      width: 200,
                      margin: '0 24px 0 24px',
                      paddingBottom: 5,
                    }}
                    onChange={(event, value) => {
                      const formatted = ((value as number) / 100).toFixed(2);
                      if (formatted !== currentConfidenceThresh) {
                        this.setState({
                          currentConfidenceThresh: formatted,
                        });
                      }
                    }}
                    onChangeCommitted={(event, value) => {
                      const metric = confidenceMetrics.filter(
                        metric => metric.confidenceThreshold === value
                      )[0];
                      this.updateEvaluationTable(metric, modelEvaluation);
                    }}
                  />
                  {currentConfidenceThresh}
                </p>
              )}
              <Table size="small" style={{ width: 500 }}>
                <TableBody>
                  {evaluationTable.map(row => (
                    <TableRow key={row.key}>
                      <TableCell component="th" scope="row">
                        {row.key}
                      </TableCell>
                      <TableCell align="right">{row.val}</TableCell>
                    </TableRow>
                  ))}
                </TableBody>
              </Table>
            </Grid>
            {featureImportance && (
              <FeatureImportance featureImportance={featureImportance} />
            )}
            {confusionMatrix && (
              <ConfusionMatrix confusionMatrix={confusionMatrix} />
            )}
          </Grid>
        )}
      </div>
    );
  }

  private createData(key: string, val: number | string | Date) {
    return { key, val };
  }

  private getSliderMarks(modelEvaluation: ModelEvaluation): any[] {
    const marks = [];
    for (let i = 0; i < modelEvaluation.confidenceMetrics.length; i++) {
      marks.push({
        value: modelEvaluation.confidenceMetrics[i].confidenceThreshold,
      });
    }
    return marks;
  }

  private updateEvaluationTable(
    metric: ModelMetrics,
    modelEvaluation: ModelEvaluation
  ) {
    const evaluationTable = [];
<<<<<<< HEAD
    for (const [name, label] of Object.entries(properties)) {
      if (modelEvaluation[name]) {
        if (name === 'createTime') {
=======
    for (let i = 0; i < properties.length; i++) {
      if (modelEvaluation[properties[i]['name']]) {
        if (properties[i]['name'] === 'createTime') {
>>>>>>> 932da458
          evaluationTable.push(
            this.createData(label, modelEvaluation[name].toLocaleString())
          );
        } else if (typeof modelEvaluation[name] === 'number') {
          evaluationTable.push(
            this.createData(label, modelEvaluation[name].toFixed(3))
          );
<<<<<<< HEAD
        } else {
          evaluationTable.push(this.createData(label, modelEvaluation[name]));
=======
        } else if (modelEvaluation[properties[i]['name']] !== 'NaN') {
          evaluationTable.push(
            this.createData(
              properties[i]['label'],
              modelEvaluation[properties[i]['name']]
            )
          );
>>>>>>> 932da458
        }
      }
    }
    if (metric) {
      if (metric.f1Score !== 'NaN') {
        evaluationTable.push(
          this.createData('F1 score', (metric.f1Score as number).toFixed(3))
        );
      }
      if (metric.precision !== 'NaN') {
        evaluationTable.push(
          this.createData('Precision', (metric.precision as number).toFixed(3))
        );
      }
      if (metric.recall !== 'NaN') {
        evaluationTable.push(
          this.createData('Recall', (metric.recall as number).toFixed(3))
        );
      }
    }
    this.setState({
      evaluationTable: evaluationTable,
    });
  }

  private async getModelEvaluations() {
    try {
      this.setState({ isLoading: true });
      const modelEvaluation = await ModelService.getModelEvaluation(
        this.props.model.id
      );
      let currentConfidence = '';
      if (modelEvaluation.confidenceMetrics) {
        const firstMetric = modelEvaluation.confidenceMetrics[0];
        this.updateEvaluationTable(firstMetric, modelEvaluation);
        currentConfidence = (firstMetric.confidenceThreshold / 100).toFixed(2);
        this.setState({
          marks: this.getSliderMarks(modelEvaluation),
          currentConfidenceThresh: currentConfidence,
          confidenceMetrics: modelEvaluation.confidenceMetrics,
        });
      } else {
        this.updateEvaluationTable(null, modelEvaluation);
      }
      this.setState({
        hasLoaded: true,
        featureImportance: modelEvaluation.featureImportance,
        modelEvaluation: modelEvaluation,
        confusionMatrix: modelEvaluation.confusionMatrix,
      });
    } catch (err) {
      console.warn('Error retrieving model evaluations', err);
    } finally {
      this.setState({ isLoading: false });
    }
  }
}<|MERGE_RESOLUTION|>--- conflicted
+++ resolved
@@ -60,53 +60,17 @@
   },
 });
 
-<<<<<<< HEAD
 const properties = {
   auPrc: 'ROC PRC',
   auRoc: 'ROC AUC',
   logLoss: 'Log loss',
   createTime: 'Created',
+  rootMeanSquaredLogError: 'RMSLE',
+  rSquared: 'R^2',
+  meanAbsolutePercentageError: 'MAPE',
+  rootMeanSquaredError: 'RMSE',
+  meanAbsoluteError: 'MAE',
 };
-=======
-const properties = [
-  {
-    name: 'auPrc',
-    label: 'ROC PRC',
-  },
-  {
-    name: 'auRoc',
-    label: 'ROC AUC',
-  },
-  {
-    name: 'logLoss',
-    label: 'Log loss',
-  },
-  {
-    name: 'createTime',
-    label: 'Created',
-  },
-  {
-    name: 'rootMeanSquaredLogError',
-    label: 'RMSLE',
-  },
-  {
-    name: 'rSquared',
-    label: 'R^2',
-  },
-  {
-    name: 'meanAbsolutePercentageError',
-    label: 'MAPE',
-  },
-  {
-    name: 'rootMeanSquaredError',
-    label: 'RMSE',
-  },
-  {
-    name: 'meanAbsoluteError',
-    label: 'MAE',
-  },
-];
->>>>>>> 932da458
 
 export class ConfusionMatrix extends React.Component<ConfusionMatrixProps> {
   constructor(props: ConfusionMatrixProps) {
@@ -340,15 +304,9 @@
     modelEvaluation: ModelEvaluation
   ) {
     const evaluationTable = [];
-<<<<<<< HEAD
     for (const [name, label] of Object.entries(properties)) {
       if (modelEvaluation[name]) {
         if (name === 'createTime') {
-=======
-    for (let i = 0; i < properties.length; i++) {
-      if (modelEvaluation[properties[i]['name']]) {
-        if (properties[i]['name'] === 'createTime') {
->>>>>>> 932da458
           evaluationTable.push(
             this.createData(label, modelEvaluation[name].toLocaleString())
           );
@@ -356,18 +314,8 @@
           evaluationTable.push(
             this.createData(label, modelEvaluation[name].toFixed(3))
           );
-<<<<<<< HEAD
-        } else {
+        } else if (modelEvaluation[name] !== 'NaN') {
           evaluationTable.push(this.createData(label, modelEvaluation[name]));
-=======
-        } else if (modelEvaluation[properties[i]['name']] !== 'NaN') {
-          evaluationTable.push(
-            this.createData(
-              properties[i]['label'],
-              modelEvaluation[properties[i]['name']]
-            )
-          );
->>>>>>> 932da458
         }
       }
     }
