import { Clipboard } from '@jupyterlab/apputils';
import { Box, Icon, IconButton, ListItem, Toolbar } from '@material-ui/core';
import blue from '@material-ui/core/colors/blue';
import green from '@material-ui/core/colors/green';
import grey from '@material-ui/core/colors/grey';
import orange from '@material-ui/core/colors/orange';
import red from '@material-ui/core/colors/red';
import yellow from '@material-ui/core/colors/yellow';
import {
  ColumnType,
  DialogComponent,
  ListResourcesTable,
  SelectInput,
  TextInput,
} from 'gcp_jupyterlab_shared';
import * as React from 'react';
import styled from 'styled-components';
import { Dataset, DatasetService, DatasetType } from '../service/dataset';
import {
  Model,
  ModelService,
  ModelType,
  Pipeline,
  PipelineState,
} from '../service/model';
import { debounce } from '../util';
import { Context } from './automl_widget';
import { DatasetWidget } from './dataset_widget';
import { ImageWidget } from './image_widget';
import { ImportData } from './import_data';
import { ModelWidget } from './model_widget';
import { PipelineWidget } from './pipeline_widget';

interface Props {
  isVisible: boolean;
  width: number;
  height: number;
  context: Context;
}

enum ResourceType {
  Model = 'model',
  Dataset = 'dataset',
  Training = 'training',
}

interface State {
  hasLoaded: boolean;
  isLoading: boolean;
  datasets: Dataset[];
  models: Model[];
  pipelines: Pipeline[];
  resourceType: ResourceType;
  searchString: string;
  importDialogOpen: boolean;
  deleteDialogOpen: boolean;
  deleteSubmitHandler: () => void;
  deleteTargetName: string;
}

const FullWidthInput = styled(Box)`
  width: 100%;
  & > div {
    width: 100%;
  }
`;

const ResourceSelect = styled(Box)`
  & > div {
    padding: 0;
    margin: 4px 0;
  }
`;

const styles = {
  toolbar: {
    paddingLeft: 16,
    paddingRight: 16,
    minHeight: 0,
  },
  select: {
    fontSize: 'var(--jp-ui-font-size0)',
    fontWeight: 600,
    textTransform: 'uppercase',
  },
  selectItem: {
    fontSize: 'var(--jp-ui-font-size1)',
  },
  icon: {
    fontSize: 20,
  },
};

const breakpoints = [250, 380];

export class ListResourcesPanel extends React.Component<Props, State> {
  constructor(props: Props) {
    super(props);
    this.state = {
      hasLoaded: false,
      isLoading: false,
      datasets: [],
      models: [],
      pipelines: [],
      resourceType: ResourceType.Dataset,
      searchString: '',
      deleteDialogOpen: false,
      deleteSubmitHandler: null,
      deleteTargetName: '',
      importDialogOpen: false,
    };
  }

  shouldComponentUpdate(nextProps: Props, nextState: State) {
    // Reduce the number of rerenders when resizing the width by only triggering
    // a render if the new width crosses a column breakpoint
    let shouldUpdate =
      this.props.isVisible !== nextProps.isVisible ||
      this.state !== nextState ||
      this.props.height !== nextProps.height;
    for (const bp of breakpoints) {
      shouldUpdate =
        shouldUpdate ||
        Math.sign(this.props.width - bp) !== Math.sign(nextProps.width - bp);
    }
    return shouldUpdate;
  }

  componentDidUpdate(prevProps: Props) {
    const isFirstLoad =
      !(this.state.hasLoaded || prevProps.isVisible) && this.props.isVisible;
    if (isFirstLoad) {
      this.refresh();
    }
  }

  private getTableForResourceType(type: ResourceType) {
    const sharedProps = {
      isLoading: this.state.isLoading,
      height: this.props.height - 80,
      width: this.props.width,
    };
    switch (type) {
      case ResourceType.Dataset:
        return (
          <ListResourcesTable
            {...sharedProps}
            columns={[
              {
                field: 'datasetType',
                title: '',
                render: rowData => this.iconForDatasetType(rowData.datasetType),
                fixedWidth: 30,
                sorting: false,
              },
              {
                field: 'displayName',
                title: 'Name',
              },
              {
                title: 'Created at',
                field: 'createTime',
                type: ColumnType.DateTime,
                render: rowData => {
                  return <p>{rowData.createTime.toLocaleString()}</p>;
                },
                rightAlign: true,
                minShowWidth: breakpoints[0],
              },
            ]}
            data={this.filterResources<Dataset>(this.state.datasets)}
            onRowClick={rowData => {
              if (rowData.datasetType === 'TABLE') {
                this.props.context.manager.launchWidgetForId(
                  DatasetWidget,
                  rowData.id,
                  rowData
                );
              } else {
                this.props.context.manager.launchWidgetForId(
                  ImageWidget,
                  rowData.id,
                  rowData
                );
              }
            }}
            rowContextMenu={[
              {
                label: 'Delete',
                handler: rowData => {
                  this.deleteConfirm(rowData);
                },
              },
            ]}
            paging={true}
            pageSize={20}
            pageSizeOptions={[20]}
          />
        );
      case ResourceType.Model:
        return (
          <ListResourcesTable
            {...sharedProps}
            columns={[
              {
                field: 'displayName',
                title: '',
                render: rowData => this.iconForModelType(rowData.modelType),
                fixedWidth: 30,
                sorting: false,
              },
              {
                field: 'displayName',
                title: 'Name',
              },
              {
                title: 'Last updated',
                field: 'updateTime',
                type: ColumnType.DateTime,
                render: rowData => {
                  return <p>{rowData.updateTime.toLocaleString()}</p>;
                },
                rightAlign: true,
                minShowWidth: breakpoints[0],
              },
            ]}
            data={this.filterResources<Model>(this.state.models)}
            rowContextMenu={[
              {
                label: 'Delete',
                handler: rowData => {
                  this.deleteConfirm(rowData);
                },
              },
            ]}
            onRowClick={rowData => {
              this.props.context.manager.launchWidgetForId(
                ModelWidget,
                rowData.id,
                rowData
              );
            }}
          />
        );
      case ResourceType.Training:
        return (
          <ListResourcesTable
            {...sharedProps}
            columns={[
              {
                field: 'status',
                title: '',
                render: rowData => this.iconForPipelineState(rowData.state),
                fixedWidth: 30,
                sorting: false,
              },
              {
                field: 'displayName',
                title: 'Name',
              },
              {
                title: 'Time elapsed',
                field: 'elapsedTime',
                minShowWidth: breakpoints[1],
              },
              {
                title: 'Created',
                field: 'createTime',
                type: ColumnType.DateTime,
                rightAlign: true,
                minShowWidth: breakpoints[0],
              },
            ]}
            data={this.filterResources<Pipeline>(this.state.pipelines)}
            onRowClick={rowData => {
              this.props.context.manager.launchWidgetForId(
                PipelineWidget,
                rowData.id,
                rowData
              );
            }}
          />
        );
    }
  }

  render() {
    // TODO: Make styles separate
    return (
      <>
        <Box height={1} width={1} bgcolor={'white'} borderRadius={0}>
          <Toolbar variant="dense" style={styles.toolbar}>
            <ResourceSelect>
              <SelectInput
                value={this.state.resourceType}
                options={[
                  { text: 'Models', value: ResourceType.Model },
                  { text: 'Datasets', value: ResourceType.Dataset },
                  { text: 'Training', value: ResourceType.Training },
                ]}
                onChange={event => {
                  if (this.state.isLoading) return;
                  this.selectType(event.target.value as ResourceType);
                }}
              />
            </ResourceSelect>
            <Box flexGrow={1}></Box>
            <IconButton
              style={styles.icon}
              size="small"
              onClick={_ => {
                this.setState({ importDialogOpen: true });
              }}
            >
              <Icon>add</Icon>
            </IconButton>
            <IconButton
              disabled={this.state.isLoading}
              size="small"
              onClick={_ => {
                this.refresh();
              }}
            >
              <Icon>refresh</Icon>
            </IconButton>
          </Toolbar>
          <Toolbar variant="dense" style={styles.toolbar}>
            <FullWidthInput width={1}>
              <TextInput
                placeholder="Search"
                type="search"
                onChange={event => {
                  this.handleSearch(event.target.value);
                }}
              />
            </FullWidthInput>
          </Toolbar>
<<<<<<< HEAD
          {this.state.resourceType === ResourceType.Dataset ? (
            <ListResourcesTable
              columns={[
                {
                  field: 'datasetType',
                  title: '',
                  render: rowData =>
                    this.iconForDatasetType(rowData.datasetType),
                  fixedWidth: 30,
                  sorting: false,
                },
                {
                  field: 'displayName',
                  title: 'Name',
                },
                {
                  title: 'Created at',
                  field: 'createTime',
                  type: ColumnType.DateTime,
                  render: rowData => {
                    return <p>{rowData.createTime.toLocaleString()}</p>;
                  },
                  rightAlign: true,
                  minShowWidth: breakpoints[0],
                },
              ]}
              data={this.filterResources<Dataset>(this.state.datasets)}
              onRowClick={rowData => {
                if (rowData.datasetType === 'TABLE') {
                  this.props.context.manager.launchWidgetForId(
                    DatasetWidget,
                    rowData.id,
                    rowData
                  );
                } else {
                  this.props.context.manager.launchWidgetForId(
                    ImageWidget,
                    rowData.id,
                    rowData
                  );
                }
              }}
              isLoading={this.state.isLoading}
              height={this.props.height - 80}
              width={this.props.width}
              rowContextMenu={[
                {
                  label: 'Delete',
                  handler: rowData => {
                    this.deleteConfirm(rowData);
                  },
                },
                {
                  label: 'Copy ID',
                  handler: rowData => {
                    Clipboard.copyToSystem(rowData.id);
                  },
                },
              ]}
            />
          ) : (
            <ListResourcesTable
              columns={[
                {
                  field: 'displayName',
                  title: '',
                  render: rowData => this.iconForModelType(rowData.modelType),
                  fixedWidth: 30,
                  sorting: false,
                },
                {
                  field: 'displayName',
                  title: 'Name',
                },
                {
                  title: 'Last updated',
                  field: 'updateTime',
                  type: ColumnType.DateTime,
                  render: rowData => {
                    return <p>{rowData.updateTime.toLocaleString()}</p>;
                  },
                  rightAlign: true,
                  minShowWidth: breakpoints[0],
                },
              ]}
              data={this.filterResources<Model>(this.state.models)}
              isLoading={this.state.isLoading}
              height={this.props.height - 80}
              width={this.props.width}
              rowContextMenu={[
                {
                  label: 'Delete',
                  handler: rowData => {
                    this.deleteConfirm(rowData);
                  },
                },
              ]}
              onRowClick={rowData => {
                this.props.context.manager.launchWidgetForId(
                  ModelWidget,
                  rowData.id,
                  rowData
                );
              }}
            />
          )}
=======
          {this.getTableForResourceType(this.state.resourceType)}
>>>>>>> 229cd6c3
          <DialogComponent
            open={this.state.deleteDialogOpen}
            header={`Are you sure you want to delete ${this.state.deleteTargetName}?`}
            onCancel={this.toggleDelete}
            onClose={this.toggleDelete}
            onSubmit={this.state.deleteSubmitHandler}
            submitLabel={'Ok'}
          />
          <ImportData
            open={this.state.importDialogOpen}
            onClose={() => {
              this.setState({ importDialogOpen: false });
            }}
            onSuccess={() => {
              this.refresh();
            }}
            context={this.props.context}
          />
        </Box>
      </>
    );
  }

  private deleteConfirm = rowData => {
    this.setState({ deleteTargetName: rowData.displayName });
    if (this.state.resourceType === ResourceType.Dataset) {
      this.setState({
        deleteSubmitHandler: () => {
          DatasetService.deleteDataset(rowData.id);
          this.refresh();
          this.toggleDelete();
        },
      });
    } else if (this.state.resourceType === ResourceType.Model) {
      this.setState({
        deleteSubmitHandler: () => {
          ModelService.deleteModel(rowData.id);
          this.refresh();
          this.toggleDelete();
        },
      });
    } else {
      this.setState({
        deleteSubmitHandler: null,
      });
    }
    this.toggleDelete();
  };

  private toggleDelete = () => {
    this.setState({
      deleteDialogOpen: !this.state.deleteDialogOpen,
    });
  };

  private iconForDatasetType(datasetType: DatasetType) {
    const icons: { [key in DatasetType]: any } = {
      OTHER: {
        icon: 'error',
        color: red[900],
      },
      TABLE: {
        icon: 'table_chart',
        color: blue[700],
      },
      IMAGE: {
        icon: 'image',
        color: orange[500],
      },
    };
    return (
      <ListItem dense style={{ padding: 0 }}>
        <Icon style={{ ...styles.icon, color: icons[datasetType].color }}>
          {icons[datasetType].icon}
        </Icon>
      </ListItem>
    );
  }

  private iconForModelType(modelType: ModelType) {
    const icons: { [key in ModelType]: any } = {
      OTHER: {
        icon: 'emoji_objects',
        color: green[500],
      },
      TABLE: {
        icon: 'emoji_objects',
        color: blue[700],
      },
      IMAGE: {
        icon: 'emoji_objects',
        color: orange[500],
      },
    };
    return (
      <ListItem dense style={{ padding: 0 }}>
        <Icon style={{ ...styles.icon, color: icons[modelType].color }}>
          {icons[modelType].icon}
        </Icon>
      </ListItem>
    );
  }

  private iconForPipelineState(state: PipelineState) {
    const icons: { [key in PipelineState]: any } = {
      CANCELLED: {
        icon: 'cancel',
        color: grey[700],
      },
      CANCELLING: {
        icon: 'cancel',
        color: orange[500],
      },
      FAILED: {
        icon: 'error',
        color: red[600],
      },
      PAUSED: {
        icon: 'pause_circle_filled',
        color: grey[700],
      },
      PENDING: {
        icon: 'pending',
        color: yellow[700],
      },
      QUEUED: {
        icon: 'pending',
        color: grey[700],
      },
      RUNNING: {
        icon: 'refresh',
        color: green[500],
      },
      SUCCEEDED: {
        icon: 'check_circle',
        color: green[500],
      },
      UNSPECIFIED: {
        icon: 'help',
        color: grey[600],
      },
    };
    return (
      <ListItem dense style={{ padding: 0 }}>
        <Icon style={{ ...styles.icon, color: icons[state].color }}>
          {icons[state].icon}
        </Icon>
      </ListItem>
    );
  }

  private handleSearch = debounce((value: string) => {
    this.setState({ searchString: value });
  }, 250);

  private filterResources<T>(resources: T[]): T[] {
    const searchFields = {
      displayName: true,
      updateTime: true,
      createTime: true,
      datasetType: true,
    };
    return resources.filter(x => {
      if (!this.state.searchString) return true;
      const obj = x as { [k: string]: any };
      for (const key in x) {
        if (!(key in searchFields)) continue;
        if (
          typeof obj[key] === 'string' &&
          (obj[key] as string)
            .toLowerCase()
            .includes(this.state.searchString.toLowerCase())
        ) {
          return true;
        }
        if (
          obj[key] instanceof Date &&
          (obj[key] as Date)
            .toLocaleString()
            .toLowerCase()
            .includes(this.state.searchString.toLowerCase())
        ) {
          return true;
        }
      }
      return false;
    });
  }

  private selectType(type: ResourceType) {
    this.setState({ resourceType: type });
    this.refresh();
  }

  private async refresh() {
    this.setState({ isLoading: true });
    await Promise.all([
      this.getDatasets(),
      this.getModels(),
      this.getPipelines(),
    ]);
    this.setState({ hasLoaded: true });
    this.setState({ isLoading: false });
  }

  private async getDatasets() {
    try {
      this.setState({ datasets: await DatasetService.listDatasets() });
    } catch (e) {
      console.warn('Failed to load datasets.', e);
    }
  }

  private async getModels() {
    try {
      this.setState({ models: await ModelService.listModels() });
    } catch (e) {
      console.warn('Failed to load models.', e);
    }
  }

  private async getPipelines() {
    try {
      this.setState({ pipelines: await ModelService.listPipelines() });
    } catch (e) {
      console.warn('Failed to load pipelines.', e);
    }
  }
}<|MERGE_RESOLUTION|>--- conflicted
+++ resolved
@@ -335,116 +335,7 @@
               />
             </FullWidthInput>
           </Toolbar>
-<<<<<<< HEAD
-          {this.state.resourceType === ResourceType.Dataset ? (
-            <ListResourcesTable
-              columns={[
-                {
-                  field: 'datasetType',
-                  title: '',
-                  render: rowData =>
-                    this.iconForDatasetType(rowData.datasetType),
-                  fixedWidth: 30,
-                  sorting: false,
-                },
-                {
-                  field: 'displayName',
-                  title: 'Name',
-                },
-                {
-                  title: 'Created at',
-                  field: 'createTime',
-                  type: ColumnType.DateTime,
-                  render: rowData => {
-                    return <p>{rowData.createTime.toLocaleString()}</p>;
-                  },
-                  rightAlign: true,
-                  minShowWidth: breakpoints[0],
-                },
-              ]}
-              data={this.filterResources<Dataset>(this.state.datasets)}
-              onRowClick={rowData => {
-                if (rowData.datasetType === 'TABLE') {
-                  this.props.context.manager.launchWidgetForId(
-                    DatasetWidget,
-                    rowData.id,
-                    rowData
-                  );
-                } else {
-                  this.props.context.manager.launchWidgetForId(
-                    ImageWidget,
-                    rowData.id,
-                    rowData
-                  );
-                }
-              }}
-              isLoading={this.state.isLoading}
-              height={this.props.height - 80}
-              width={this.props.width}
-              rowContextMenu={[
-                {
-                  label: 'Delete',
-                  handler: rowData => {
-                    this.deleteConfirm(rowData);
-                  },
-                },
-                {
-                  label: 'Copy ID',
-                  handler: rowData => {
-                    Clipboard.copyToSystem(rowData.id);
-                  },
-                },
-              ]}
-            />
-          ) : (
-            <ListResourcesTable
-              columns={[
-                {
-                  field: 'displayName',
-                  title: '',
-                  render: rowData => this.iconForModelType(rowData.modelType),
-                  fixedWidth: 30,
-                  sorting: false,
-                },
-                {
-                  field: 'displayName',
-                  title: 'Name',
-                },
-                {
-                  title: 'Last updated',
-                  field: 'updateTime',
-                  type: ColumnType.DateTime,
-                  render: rowData => {
-                    return <p>{rowData.updateTime.toLocaleString()}</p>;
-                  },
-                  rightAlign: true,
-                  minShowWidth: breakpoints[0],
-                },
-              ]}
-              data={this.filterResources<Model>(this.state.models)}
-              isLoading={this.state.isLoading}
-              height={this.props.height - 80}
-              width={this.props.width}
-              rowContextMenu={[
-                {
-                  label: 'Delete',
-                  handler: rowData => {
-                    this.deleteConfirm(rowData);
-                  },
-                },
-              ]}
-              onRowClick={rowData => {
-                this.props.context.manager.launchWidgetForId(
-                  ModelWidget,
-                  rowData.id,
-                  rowData
-                );
-              }}
-            />
-          )}
-=======
           {this.getTableForResourceType(this.state.resourceType)}
->>>>>>> 229cd6c3
           <DialogComponent
             open={this.state.deleteDialogOpen}
             header={`Are you sure you want to delete ${this.state.deleteTargetName}?`}
