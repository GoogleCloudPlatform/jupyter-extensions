--- conflicted
+++ resolved
@@ -1,82 +1,22 @@
-"""Services for AutoML extension backend"""
+"""Services for AutoML extension that get reponses from the uCAIP API"""
 
 from enum import Enum
 from google.cloud import aiplatform_v1alpha1
 from google.protobuf import json_format
+from googleapiclient.discovery import build
 from gcp_jupyterlab_shared.handlers import AuthProvider
-from googleapiclient.discovery import build
-
 
 def parse_dataset_type(dataset):
-<<<<<<< HEAD
-    for dt in DatasetType:
-        if (
-            dt.value
-            == dict(dataset.labels)["aiplatform.googleapis.com/dataset_metadata_schema"]
-        ):
-            return dt
-    return DatasetType.OTHER
-
+  key = "aiplatform.googleapis.com/dataset_metadata_schema"
+  for dt in DatasetType:
+    if dt.value == dict(dataset.labels)[key]:
+      return dt
+  return DatasetType.OTHER
 
 class DatasetType(Enum):
-    OTHER = "OTHER"
-    TABLE = "TABLE"
-    IMAGE = "IMAGE"
-=======
-  for dt in DatasetType:
-    if dt.value == dataset.name.split("/")[-1][:3]:
-      return dt
-  return DatasetType.other
-
-
-class DatasetType(Enum):
-  other = "other"
-  TBL = "TBL"
-  ICN = "ICN"
-  IOD = "IOD"
-
-
-class ColumnType(Enum):
-  Unspecified = 0
-  Numeric = 3
-  Timestamp = 4
-  String = 6
-  Array = 8
-  Struct = 9
-  Categorical = 10
-  Unrecognized = -1
-
-
-class Months(Enum):
-  Jan = 1
-  Feb = 2
-  Mar = 3
-  Apr = 4
-  May = 5
-  Jun = 6
-  Jul = 7
-  Aug = 8
-  Sep = 9
-  Oct = 10
-  Nov = 11
-  Dec = 12
-
-
-class Days(Enum):
-  Mon = 1
-  Tue = 2
-  Wed = 3
-  Thu = 4
-  Fri = 5
-  Sat = 6
-  Sun = 7
-
-
-class ChartInfo(Enum):
-  name = "name"
-  amount = "Number of Instances"
->>>>>>> d2fe56dd
-
+  OTHER = "OTHER"
+  TABLE = "TABLE"
+  IMAGE = "IMAGE"
 
 class ManagementService:
   """Provides an authenicated Service Management Client"""
@@ -89,115 +29,37 @@
       cls._instance = ManagementService()
     return cls._instance
 
-<<<<<<< HEAD
-    def get_managed_services(self):
-        consumer_id = "project:" + AuthProvider.get().project
-        service = build("servicemanagement", "v1").services()
-        request = service.list(consumerId=consumer_id)
-        return request.execute()
-=======
   def get_managed_services(self):
-    consumerId = 'project:' + AuthProvider.get().project
-    request = build('servicemanagement',
-                    'v1').services().list(consumerId=consumerId)
+    consumer_id = "project:" + AuthProvider.get().project
+    service = build("servicemanagement", "v1").services()
+    request = service.list(consumerId=consumer_id)
     return request.execute()
->>>>>>> d2fe56dd
 
   def get_project(self):
     return AuthProvider.get().project
 
-
 class AutoMLService:
-<<<<<<< HEAD
-    """Provides an authenticated AutoML Client and project info"""
-
-    _instance = None
-
-    def __init__(self):
-        self._dataset_client = aiplatform_v1alpha1.DatasetServiceClient(
-            client_options={
-                "api_endpoint": "us-central1-aiplatform.googleapis.com"
-            }
-        )
-        self._model_client = aiplatform_v1alpha1.ModelServiceClient(
-            client_options={
-                "api_endpoint": "us-central1-aiplatform.googleapis.com"
-            }
-        )
-        self._parent = (
-            "projects/" + AuthProvider.get().project + "/locations/us-central1"
-        )
-
-    @property
-    def dataset_client(self):
-        return self._dataset_client
-
-    @property
-    def model_client(self):
-        return self._model_client
-
-    @classmethod
-    def get(cls):
-        if not cls._instance:
-            cls._instance = AutoMLService()
-        return cls._instance
-
-    def get_models(self):
-        models = self._model_client.list_models(parent=self._parent).models
-        return {
-            "models": [
-                {
-                    "id": model.name,
-                    "displayName": model.display_name,
-                    "pipelineId": model.training_pipeline,
-                    "createTime": model.create_time.strftime(
-                        "%m/%d/%Y, %H:%M:%S"
-                    ),
-                    "updateTime": model.update_time.strftime(
-                        "%m/%d/%Y, %H:%M:%S"
-                    ),
-                    "etag": model.etag,
-                }
-                for model in models
-            ]
-        }
-
-    def get_datasets(self):
-        datasets = []
-        for dataset in self._dataset_client.list_datasets(parent=self._parent).datasets:
-            dataset_type = parse_dataset_type(dataset)
-            if dataset_type != DatasetType.OTHER:
-                datasets.append(
-                    {
-                        "id": dataset.name,
-                        "displayName": dataset.display_name,
-                        "createTime": dataset.create_time.strftime(
-                            "%m/%d/%Y, %H:%M:%S"
-                        ),
-                        "updateTime": dataset.update_time.strftime(
-                            "%m/%d/%Y, %H:%M:%S"
-                        ),
-                        "datasetType": dataset_type.value,
-                        "etag": dataset.etag,
-                        "metadata": json_format.MessageToDict(
-                            dataset._pb.metadata
-                        ),
-                    }
-                )
-        return {"datasets": datasets}
-=======
   """Provides an authenticated AutoML Client and project info"""
 
   _instance = None
 
   def __init__(self):
-    self._client = automl_v1beta1.AutoMlClient()
-    self._parent = self._client.location_path(AuthProvider.get().project,
-                                              "us-central1")
+    client_options = {"api_endpoint": "us-central1-aiplatform.googleapis.com"}
+    self._dataset_client = aiplatform_v1alpha1.DatasetServiceClient(
+        client_options=client_options)
+    self._model_client = aiplatform_v1alpha1.ModelServiceClient(
+        client_options=client_options)
+    self._parent = ("projects/" + AuthProvider.get().project +
+                    "/locations/us-central1")
+    self._time_format = "%m/%d/%Y, %H:%M:%S"
 
   @property
-  def client(self):
-    return self._client
+  def dataset_client(self):
+    return self._dataset_client
+
+  @property
+  def model_client(self):
+    return self._model_client
 
   @classmethod
   def get(cls):
@@ -206,176 +68,31 @@
     return cls._instance
 
   def get_models(self):
-    models = self._client.list_models(self._parent)
+    models = self._model_client.list_models(parent=self._parent).models
     return {
         "models": [{
             "id": model.name,
             "displayName": model.display_name,
-            "datasetId": model.dataset_id,
-            "updateTime": model.update_time.ToMilliseconds(),
-            "deploymentState": model.deployment_state,
-            "metadata": "",
+            "pipelineId": model.training_pipeline,
+            "createTime": model.create_time.strftime(self._time_format),
+            "updateTime": model.update_time.strftime(self._time_format),
+            "etag": model.etag,
         } for model in models]
     }
 
   def get_datasets(self):
     datasets = []
-    for dataset in self._client.list_datasets(self._parent):
-      dataset_type, metadata = self._get_dataset_metadata(dataset)
-      if dataset_type != DatasetType.other:
+    for dataset in self._dataset_client.list_datasets(
+        parent=self._parent).datasets:
+      dataset_type = parse_dataset_type(dataset)
+      if dataset_type != DatasetType.OTHER:
         datasets.append({
             "id": dataset.name,
             "displayName": dataset.display_name,
-            "description": dataset.description,
-            "createTime": dataset.create_time.ToMilliseconds(),
-            "exampleCount": dataset.example_count,
+            "createTime": dataset.create_time.strftime(self._time_format),
+            "updateTime": dataset.update_time.strftime(self._time_format),
             "datasetType": dataset_type.value,
-            "metadata": metadata,
+            "etag": dataset.etag,
+            "metadata": json_format.MessageToDict(dataset._pb.metadata),
         })
-    return {"datasets": datasets}
-
-  def _get_dataset_metadata(self, dataset):
-    dataset_type = parse_dataset_type(dataset)
-    metadata = ""
-    if dataset_type == DatasetType.TBL:
-      metadata = {
-          "primary_table_spec_id":
-              dataset.tables_dataset_metadata.primary_table_spec_id,
-          "target_column_spec_id":
-              dataset.tables_dataset_metadata.target_column_spec_id,
-          "weight_column_spec_id":
-              dataset.tables_dataset_metadata.weight_column_spec_id,
-          "ml_use_column_spec_id":
-              dataset.tables_dataset_metadata.ml_use_column_spec_id,
-          "stats_update_time":
-              dataset.tables_dataset_metadata.stats_update_time.ToMilliseconds(
-              ),
-      }
-    elif dataset_type == DatasetType.ICN:
-      metadata = {
-          "classification_type":
-              dataset.image_classification_dataset_metadata.classification_type,
-      }
-    elif dataset_type == DatasetType.IOD:
-      metadata = ""
-    return dataset_type, metadata
-
-  def get_table_specs(self, dataset_id):
-    table_specs = []
-    for table_spec in self._client.list_table_specs(dataset_id):
-      column_spec, chart_summary = self.get_column_specs(table_spec)
-      table_specs.append({
-          "id": table_spec.name,
-          "rowCount": table_spec.row_count,
-          "validRowCount": table_spec.valid_row_count,
-          "columnCount": table_spec.column_count,
-          "columnSpecs": column_spec,
-          "chartSummary": chart_summary,
-      })
-    return {"tableSpecs": table_specs}
-
-  def get_column_specs(self, table_spec):
-    column_specs = []
-    type_summary = defaultdict(int)
-    for column_spec in self._client.list_column_specs(table_spec.name):
-      try:
-        type_code = ColumnType(column_spec.data_type.type_code).name
-      except Exception:
-        type_code = ColumnType.unrecognized.name
-      detail_panel = self._get_detail_panel(
-          column_spec,
-          table_spec.row_count - column_spec.data_stats.null_value_count,
-      )
-      type_summary[type_code] += 1
-      column_specs.append({
-          "id":
-              column_spec.name,
-          "dataType":
-              type_code,
-          "displayName":
-              column_spec.display_name,
-          "distinctValueCount":
-              column_spec.data_stats.distinct_value_count,
-          "invalidValueCount":
-              table_spec.row_count - column_spec.data_stats.valid_value_count,
-          "nullValueCount":
-              str(column_spec.data_stats.null_value_count) + " (" + str(
-                  math.floor(column_spec.data_stats.null_value_count /
-                             table_spec.row_count * 100)) + "%)",
-          "nullable":
-              column_spec.data_type.nullable,
-          "detailPanel":
-              detail_panel,
-      })
-    columns_summary = []
-    for key, val in type_summary.items():
-      columns_summary.append({
-          ChartInfo.name.value: key,
-          ChartInfo.amount.value: val
-      })
-    return column_specs, columns_summary
-
-  def _get_bucket_label(self, bucket):
-    if bucket.min == float("-inf"):
-      return "[" + str(bucket.min) + ", " + str(round(bucket.max)) + "]"
-    elif bucket.max == float("inf"):
-      return "[" + str(round(bucket.min)) + ", " + str(bucket.max) + "]"
-    else:
-      return "[" + str(round(bucket.min)) + ", " + str(round(bucket.max)) + "]"
-
-  def _get_detail_panel(self, column_spec, count):
-    chart_data = []
-    if column_spec.data_type.type_code == 3:
-      mean = round(column_spec.data_stats.float64_stats.mean, 2)
-      standard_deviation = round(
-          column_spec.data_stats.float64_stats.standard_deviation, 2)
-      for bucket in column_spec.data_stats.float64_stats.histogram_buckets:
-        chart_data.append({
-            ChartInfo.name.value: self._get_bucket_label(bucket),
-            ChartInfo.amount.value: bucket.count,
-        })
-      return [chart_data, mean, standard_deviation]
-    elif column_spec.data_type.type_code == 10:
-      try:
-        div = (
-            column_spec.data_stats.category_stats.top_category_stats[0].count /
-            count)
-        rounded = round(div * 100, 3)
-        most_common = (
-            column_spec.data_stats.category_stats.top_category_stats[0].value +
-            " (" + str(rounded) + "%)")
-      except:
-        most_common = ""
-      for stat in column_spec.data_stats.category_stats.top_category_stats:
-        chart_data.append({
-            ChartInfo.name.value: stat.value,
-            ChartInfo.amount.value: stat.count,
-        })
-      return [chart_data, most_common]
-    elif column_spec.data_type.type_code == 4:
-      month_chart = []
-      day_chart = []
-      time_chart = []
-      for month, amount in dict(
-          column_spec.data_stats.timestamp_stats.
-          granular_stats["month_of_year"].buckets).items():
-        month_chart.append({
-            ChartInfo.name.value: Months(month).name,
-            ChartInfo.amount.value: amount,
-        })
-      for day, amount in dict(column_spec.data_stats.timestamp_stats.
-                              granular_stats["day_of_week"].buckets).items():
-        day_chart.append({
-            ChartInfo.name.value: Days(day).name,
-            ChartInfo.amount.value: amount,
-        })
-      for hour, amount in dict(column_spec.data_stats.timestamp_stats.
-                               granular_stats["hour_of_day"].buckets).items():
-        time_chart.append({
-            ChartInfo.name.value: str(hour) + ":00",
-            ChartInfo.amount.value: amount,
-        })
-      return [month_chart, day_chart, time_chart]
-    else:
-      return []
->>>>>>> d2fe56dd
+    return {"datasets": datasets}