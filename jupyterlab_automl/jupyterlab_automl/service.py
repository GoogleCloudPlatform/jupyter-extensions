--- conflicted
+++ resolved
@@ -102,27 +102,6 @@
     return cls._instance
 
   def get_models(self):
-<<<<<<< HEAD
-    models = []
-    for model in self._model_client.list_models(parent=self._parent).models:
-      model_type = 'OTHER'
-      if 'image' in model.metadata_schema_uri:
-        model_type = 'IMAGE'
-      elif 'tables' in model.metadata_schema_uri:
-        model_type = 'TABLE'
-      models.append({
-          "id": model.name,
-          "displayName": model.display_name,
-          "pipelineId": model.training_pipeline,
-          "createTime": get_milli_time(model.create_time),
-          "updateTime": get_milli_time(model.update_time),
-          "etag": model.etag,
-          "modelType": model_type
-      })
-    return models
-
-  def _get_feature_importance(self, model_explanation):
-=======
     models = self._model_client.list_models(parent=self._parent).models
     return [{
         "id": model.name,
@@ -135,7 +114,6 @@
     } for model in models]
 
   def _build_feature_importance(self, model_explanation):
->>>>>>> c61658ac
     features = model_explanation["meanAttributions"][0][
         "featureAttributions"].items()
     return [{
@@ -143,11 +121,7 @@
         "Percentage": round(val * 100, 3),
     } for key, val in features]
 
-<<<<<<< HEAD
-  def _get_confusion_matrix(self, confusion_matrix):
-=======
   def _build_confusion_matrix(self, confusion_matrix):
->>>>>>> c61658ac
     rows = confusion_matrix["rows"]
     titles = []
     for column in confusion_matrix["annotationSpecs"]:
@@ -155,11 +129,7 @@
     rows.insert(0, titles)
     return rows
 
-<<<<<<< HEAD
-  def _get_confidence_metrics(self, confidence_metrics):
-=======
   def _build_confidence_metrics(self, confidence_metrics):
->>>>>>> c61658ac
     labels = [
         "confidenceThreshold", "f1Score", "f1ScoreAt1", "precision",
         "precisionAt1", "recall", "recallAt1", "trueNegativeCount",
@@ -176,25 +146,6 @@
       metrics.append(metric)
     return metrics
 
-<<<<<<< HEAD
-  def get_model_evaluation(self, model_id):
-    optional_fields = ["auPrc", "auRoc", "logLoss"]
-    gcp_eval = self._model_client.list_model_evaluations(
-        parent=model_id).model_evaluations[0]
-    evaluation = json_format.MessageToDict(gcp_eval._pb)
-    metrics = evaluation["metrics"]
-    model_eval = {
-        "confidenceMetrics":
-            self._get_confidence_metrics(metrics["confidenceMetrics"]),
-        "createTime":
-            get_milli_time(gcp_eval.create_time),
-        "confusionMatrix":
-            self._get_confusion_matrix(metrics['confusionMatrix'])
-    }
-    if "modelExplanation" in evaluation:
-      model_eval["featureImportance"] = self._get_feature_importance(
-          evaluation["modelExplanation"])
-=======
   def _build_model_evaluation(self, raw_eval):
     evaluation = json_format.MessageToDict(raw_eval._pb)
 
@@ -215,7 +166,6 @@
     if "confidenceMetrics" in metrics:
       model_eval["confidenceMetrics"] = self._build_confidence_metrics(
           metrics["confidenceMetrics"])
->>>>>>> c61658ac
     for field in optional_fields:
       model_eval[field] = metrics.get(field, None)
     return model_eval
@@ -236,12 +186,7 @@
         })
     return transformations
 
-<<<<<<< HEAD
-  def _parse_training_pipeline(self, pipeline):
-=======
-  def get_pipeline(self, pipeline_id):
-    pipeline = self._pipeline_client.get_training_pipeline(name=pipeline_id)
->>>>>>> c61658ac
+  def _build_training_pipeline(self, pipeline):
     optional_fields = [
         "targetColumn", "predictionType", "optimizationObjective",
         "budgetMilliNodeHours", "trainBudgetMilliNodeHours"
@@ -280,13 +225,13 @@
 
   def get_pipeline(self, pipeline_id):
     pipeline = self._pipeline_client.get_training_pipeline(name=pipeline_id)
-    return self._parse_training_pipeline(pipeline)
+    return self._build_training_pipeline(pipeline)
 
   def get_training_pipelines(self):
     pipelines = []
     for pipeline in self._pipeline_client.list_training_pipelines(
         parent=self._parent):
-      pipelines.append(self._parse_training_pipeline(pipeline))
+      pipelines.append(self._build_training_pipeline(pipeline))
 
     return pipelines
 
