"""Testing handlers for AutoML extension backend"""

import inspect
import unittest
from unittest.mock import MagicMock
from notebook.base.handlers import APIHandler
from jupyterlab_automl.handlers import _handler, handlers


class TestHandlers(unittest.TestCase):
<<<<<<< HEAD
    """Testing the AutoML extension handlers"""

    def testHandlerDecorator(self):
        func = MagicMock()
=======
>>>>>>> d2fe56dd

  def testHandlerDecorator(self):
    func = MagicMock()

    @_handler("POST", "_test")
    def f(args):
      func(args)

    # Ensure handler is a subclass of APIHandler
    self.assertTrue(APIHandler in inspect.getmro(handlers["_test"]))

  def testHandlerDecoratorGet(self):
    func = MagicMock()

    @_handler("GET", "_test")
    def f(args):
      func(args)

    handlers["_test"].get(MagicMock())
    func.assert_called()

  def testHandlerDecoratorPost(self):
    func = MagicMock()

    @_handler("POST", "_test")
    def f(args):
      func(args)

    handlers["_test"].post(MagicMock())
    func.assert_called()


if __name__ == "__main__":
  unittest.main()<|MERGE_RESOLUTION|>--- conflicted
+++ resolved
@@ -1,4 +1,4 @@
-"""Testing handlers for AutoML extension backend"""
+"""Testing the handlers for the AutoML extension"""
 
 import inspect
 import unittest
@@ -6,15 +6,8 @@
 from notebook.base.handlers import APIHandler
 from jupyterlab_automl.handlers import _handler, handlers
 
-
 class TestHandlers(unittest.TestCase):
-<<<<<<< HEAD
-    """Testing the AutoML extension handlers"""
-
-    def testHandlerDecorator(self):
-        func = MagicMock()
-=======
->>>>>>> d2fe56dd
+  """Testing the AutoML extension handlers"""
 
   def testHandlerDecorator(self):
     func = MagicMock()
@@ -46,6 +39,5 @@
     handlers["_test"].post(MagicMock())
     func.assert_called()
 
-
 if __name__ == "__main__":
   unittest.main()