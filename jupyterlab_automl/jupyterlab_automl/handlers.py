# Lint as: python3
"""Request handler classes for the extensions."""

import json

import tornado.gen as gen
from notebook.base.handlers import APIHandler, app_log

from jupyterlab_automl.service import AutoMLService, ManagementService

handlers = {}


def _create_handler(req_type, handler):

  class Handler(APIHandler):
    if req_type == "GET":

      @gen.coroutine
      def get(self, _input=""):
        args = {k: self.get_argument(k) for k in self.request.arguments}
        try:
          self.finish(json.dumps(handler(args)))
        except Exception as e:
          self._handle_exception(e)

    elif req_type == "POST":

      @gen.coroutine
      def post(self, _input=""):
        args = self.get_json_body()
        try:
          self.finish(json.dumps(handler(args)))
        except Exception as e:
          self._handle_exception(e)

    def _handle_exception(self, e):
      app_log.exception(str(e))
      self.set_status(500, str(e))
      self.finish({"error": {"message": str(e)}})

  return Handler


def _handler(request_type, endpoint):

  def decorator(func):
    handlers[endpoint] = _create_handler(request_type, func)
    return func

  return decorator


@_handler("GET", "datasets")
def _list_datasets(_):
  return AutoMLService.get().get_datasets()


@_handler("GET", "models")
def _list_models(_):
  return AutoMLService.get().get_models()


<<<<<<< HEAD
@_handler("POST", "deleteDataset")
def _delete_dataset(args):
    AutoMLService.get().dataset_client.delete_dataset(args["datasetId"])
    return {"success": True}
=======
@_handler("GET", "tableInfo")
def _table_info(args):
  return AutoMLService.get().get_table_specs(args["datasetId"])


@_handler("POST", "deleteDataset")
def _delete_dataset(args):
  AutoMLService.get().client.delete_dataset(args["datasetId"])
  return {"success": True}
>>>>>>> d2fe56dd


@_handler("POST", "deleteModel")
def _delete_model(args):
<<<<<<< HEAD
    AutoMLService.get().model_client.delete_model(args["modelId"])
    return {"success": True}


@_handler("GET", "managedServices")
def _managed_services(args):
    return ManagementService.get().get_managed_services()


@_handler("GET", "project")
def _project(args):
    return ManagementService.get().get_project()
=======
  AutoMLService.get().client.delete_model(args["modelId"])
  return {"success": True}


@_handler("GET", "managedServices")
def _managed_services(_):
  return ManagementService.get().get_managed_services()


@_handler("GET", "project")
def _project(_):
  return ManagementService.get().get_project()
>>>>>>> d2fe56dd
<|MERGE_RESOLUTION|>--- conflicted
+++ resolved
@@ -1,21 +1,17 @@
-# Lint as: python3
-"""Request handler classes for the extensions."""
+"""Request handler classes for the extension"""
 
 import json
-
 import tornado.gen as gen
 from notebook.base.handlers import APIHandler, app_log
-
 from jupyterlab_automl.service import AutoMLService, ManagementService
 
 handlers = {}
 
+def _create_handler(req_type, handler):
+  class Handler(APIHandler):
+    """Handles the request types sent from the frontend"""
 
-def _create_handler(req_type, handler):
-
-  class Handler(APIHandler):
     if req_type == "GET":
-
       @gen.coroutine
       def get(self, _input=""):
         args = {k: self.get_argument(k) for k in self.request.arguments}
@@ -25,7 +21,6 @@
           self._handle_exception(e)
 
     elif req_type == "POST":
-
       @gen.coroutine
       def post(self, _input=""):
         args = self.get_json_body()
@@ -41,70 +36,39 @@
 
   return Handler
 
-
 def _handler(request_type, endpoint):
-
   def decorator(func):
     handlers[endpoint] = _create_handler(request_type, func)
     return func
 
   return decorator
 
-
 @_handler("GET", "datasets")
 def _list_datasets(_):
   return AutoMLService.get().get_datasets()
-
 
 @_handler("GET", "models")
 def _list_models(_):
   return AutoMLService.get().get_models()
 
-
-<<<<<<< HEAD
-@_handler("POST", "deleteDataset")
-def _delete_dataset(args):
-    AutoMLService.get().dataset_client.delete_dataset(args["datasetId"])
-    return {"success": True}
-=======
 @_handler("GET", "tableInfo")
 def _table_info(args):
   return AutoMLService.get().get_table_specs(args["datasetId"])
-
 
 @_handler("POST", "deleteDataset")
 def _delete_dataset(args):
   AutoMLService.get().client.delete_dataset(args["datasetId"])
   return {"success": True}
->>>>>>> d2fe56dd
-
 
 @_handler("POST", "deleteModel")
 def _delete_model(args):
-<<<<<<< HEAD
-    AutoMLService.get().model_client.delete_model(args["modelId"])
-    return {"success": True}
-
-
-@_handler("GET", "managedServices")
-def _managed_services(args):
-    return ManagementService.get().get_managed_services()
-
-
-@_handler("GET", "project")
-def _project(args):
-    return ManagementService.get().get_project()
-=======
   AutoMLService.get().client.delete_model(args["modelId"])
   return {"success": True}
-
 
 @_handler("GET", "managedServices")
 def _managed_services(_):
   return ManagementService.get().get_managed_services()
 
-
 @_handler("GET", "project")
 def _project(_):
-  return ManagementService.get().get_project()
->>>>>>> d2fe56dd
+  return ManagementService.get().get_project()