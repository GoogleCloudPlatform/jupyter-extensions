import { createSlice, PayloadAction } from '@reduxjs/toolkit';

export type ViewType =
  | {
      view: 'dashboard' | 'createStudy';
    }
  | {
<<<<<<< HEAD
      view: 'studyDetails' | 'suggestTrials';
=======
      view: 'studyDetails' | 'suggestTrials' | 'visualizeTrials';
>>>>>>> 4c616c78
      studyId: string;
    };

export type ViewState = { data: ViewType; isVisible: boolean };

export const viewSlice = createSlice({
  name: 'view',
  initialState: {
    data: { view: 'dashboard' },
    isVisible: false,
  } as ViewState,
  reducers: {
    setView: (state, action: PayloadAction<ViewType>) => {
<<<<<<< HEAD
      state.data = action.payload;
=======
      if (
        action.payload.view === 'studyDetails' ||
        action.payload.view === 'suggestTrials' ||
        action.payload.view === 'visualizeTrials'
      ) {
        state.data = {
          view: action.payload.view,
          studyId: action.payload.studyId,
        };
      } else {
        state.data = action.payload;
      }
>>>>>>> 4c616c78
      state.isVisible = true;
    },
    close: state => {
      state.isVisible = false;
    },
  },
});

export const { setView, close } = viewSlice.actions;<|MERGE_RESOLUTION|>--- conflicted
+++ resolved
@@ -5,11 +5,7 @@
       view: 'dashboard' | 'createStudy';
     }
   | {
-<<<<<<< HEAD
-      view: 'studyDetails' | 'suggestTrials';
-=======
       view: 'studyDetails' | 'suggestTrials' | 'visualizeTrials';
->>>>>>> 4c616c78
       studyId: string;
     };
 
@@ -23,22 +19,7 @@
   } as ViewState,
   reducers: {
     setView: (state, action: PayloadAction<ViewType>) => {
-<<<<<<< HEAD
       state.data = action.payload;
-=======
-      if (
-        action.payload.view === 'studyDetails' ||
-        action.payload.view === 'suggestTrials' ||
-        action.payload.view === 'visualizeTrials'
-      ) {
-        state.data = {
-          view: action.payload.view,
-          studyId: action.payload.studyId,
-        };
-      } else {
-        state.data = action.payload;
-      }
->>>>>>> 4c616c78
       state.isVisible = true;
     },
     close: state => {
