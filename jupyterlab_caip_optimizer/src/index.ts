// Ensure styles are loaded by webpack
import '../style/index.css';
import {
  JupyterFrontEnd,
  JupyterFrontEndPlugin,
} from '@jupyterlab/application';
import { Widget } from '@phosphor/widgets';
import { Store } from 'redux';
import { store } from './store/store';
import { watch } from './store/watch';
import { MainAreaWidget } from './components/main_area_widget';
import { SidebarWidget } from './components/sidebar_widget';
import { fetchStudies } from './store/studies';
import { fetchMetadata } from './store/metadata';

// temp
import { setView } from './store/view';
import { SideBarWidget } from './components/sidebar';
/**
 * Opens and closes a widget based on redux store's `view.isVisible` property.
 * @param reduxStore the redux store with `view.isVisible`.
 * @param app the jupyter application.
 * @param widgetComponent the widget to be managed by redux.
 */
const createManagedWidget = <
  WIDGET extends Widget,
  STORE extends Store<{ view: { isVisible: boolean } }>
>(
  reduxStore: STORE,
  app: JupyterFrontEnd,
  widgetComponent: new (reduxStore: STORE) => WIDGET
) => {
  let widget = new widgetComponent(reduxStore);
  widget.id = 'optimizer:main-area';

  const onChange = watch(
    reduxStore.getState,
    state => state.view.isVisible,
    (previousIsVisible, nextIsVisible) => previousIsVisible === nextIsVisible
  );
  if (reduxStore.getState().view.isVisible) {
    app.shell.add(widget, 'main');
    app.shell.activateById(widget.id);
  }
  reduxStore.subscribe(
    onChange(isVisible => {
      if (isVisible) {
        app.shell.add(widget, 'main');
        app.shell.activateById(widget.id);
      } else {
        widget.close();
        // Setup component for next open
        widget = new widgetComponent(reduxStore);
        widget.id = 'optimizer:main-area';
      }
    })
  );
};

async function activate(app: JupyterFrontEnd) {
  store.dispatch(fetchStudies());

  // Create main area widget
  createManagedWidget(store, app, MainAreaWidget);

<<<<<<< HEAD
  // temp
  const widget = new SideBarWidget(store);
  console.log('test');
  app.shell.add(widget, 'left', { rank: 100 });
  app.shell.activateById(widget.id);

  const listWordsService = new ListWordsService();
  const listWidget = new ListWordsWidget(listWordsService);
  listWidget.addClass('optimizer');
  app.shell.add(listWidget, 'left', { rank: 100 });
=======
  // Create Sidebar
  const sidebarWidget = new SidebarWidget(store);
  app.shell.add(sidebarWidget, 'left', { rank: 100 });
>>>>>>> 38c3e917
  await store.dispatch(fetchMetadata());
  await store.dispatch(fetchStudies());
  // temp
  await store.dispatch(setView({ view: 'studyDetails', studyId: 'id' }));
}

/**
 * The JupyterLab plugin.
 */
const OptimizerPlugin: JupyterFrontEndPlugin<void> = {
  id: 'caip-optimizer',
  requires: [],
  activate: activate,
  autoStart: true,
};

/**
 * Export the plugin as default.
 */
export default [OptimizerPlugin];<|MERGE_RESOLUTION|>--- conflicted
+++ resolved
@@ -63,22 +63,9 @@
   // Create main area widget
   createManagedWidget(store, app, MainAreaWidget);
 
-<<<<<<< HEAD
-  // temp
-  const widget = new SideBarWidget(store);
-  console.log('test');
-  app.shell.add(widget, 'left', { rank: 100 });
-  app.shell.activateById(widget.id);
-
-  const listWordsService = new ListWordsService();
-  const listWidget = new ListWordsWidget(listWordsService);
-  listWidget.addClass('optimizer');
-  app.shell.add(listWidget, 'left', { rank: 100 });
-=======
   // Create Sidebar
   const sidebarWidget = new SidebarWidget(store);
   app.shell.add(sidebarWidget, 'left', { rank: 100 });
->>>>>>> 38c3e917
   await store.dispatch(fetchMetadata());
   await store.dispatch(fetchStudies());
   // temp
