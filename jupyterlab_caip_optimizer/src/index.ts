--- conflicted
+++ resolved
@@ -9,20 +9,10 @@
 import { store } from './store/store';
 import { watch } from './store/watch';
 import { MainAreaWidget } from './components/main_area_widget';
-
-<<<<<<< HEAD
 import { ListWordsWidget } from './components/list_words_widget';
 import { ListWordsService } from './service/list_words';
-import { store } from './store/store';
 import { fetchStudies } from './store/studies';
 
-async function activate(app: JupyterFrontEnd) {
-  const listWordsService = new ListWordsService();
-  const listWidget = new ListWordsWidget(listWordsService);
-  listWidget.addClass('optimizer');
-  app.shell.add(listWidget, 'left', { rank: 100 });
-  store.dispatch(fetchStudies());
-=======
 /**
  * Opens and closes a widget based on redux store's `view.isVisible` property.
  * @param reduxStore the redux store with `view.isVisible`.
@@ -63,7 +53,12 @@
 async function activate(app: JupyterFrontEnd) {
   // Create main area widget
   createManagedWidget(store, app, MainAreaWidget);
->>>>>>> 5b14d532
+
+  const listWordsService = new ListWordsService();
+  const listWidget = new ListWordsWidget(listWordsService);
+  listWidget.addClass('optimizer');
+  app.shell.add(listWidget, 'left', { rank: 100 });
+  store.dispatch(fetchStudies());
 }
 
 /**
