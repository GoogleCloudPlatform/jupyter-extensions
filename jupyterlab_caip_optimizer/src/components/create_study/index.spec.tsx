--- conflicted
+++ resolved
@@ -21,8 +21,6 @@
 afterAll(() => server.close());
 
 // Test helpers
-<<<<<<< HEAD
-=======
 interface Conditional {
   parentName: string;
   parentValues: string[];
@@ -47,63 +45,11 @@
   }
 };
 
->>>>>>> 1bf8543e
 const openParameterBox = async () => {
   userEvent.click(screen.getByText(/add parameter/i));
   await waitFor(() => screen.getByText(/save/i));
 };
 
-<<<<<<< HEAD
-const createIntegerParameter = async () => {
-  await openParameterBox();
-  // Integer
-  userEvent.type(screen.getByLabelText(/parameter name/i), 'intValue');
-  userEvent.click(screen.getByLabelText(/parameter type/i));
-  const integerOption = await waitFor(() => screen.getByText('INTEGER'));
-  userEvent.click(integerOption);
-  // Wait for Parameter dropdown to close
-  await waitForElementToBeRemoved(() => screen.queryAllByTestId('paramType'));
-  userEvent.type(screen.getByLabelText(/min value/i), '1');
-  userEvent.type(screen.getByLabelText(/max value/i), '5');
-  userEvent.click(screen.getByText(/save/i));
-};
-
-const createDoubleParameter = async () => {
-  await openParameterBox();
-  // Double
-  userEvent.type(screen.getByLabelText(/parameter name/i), 'doubValue');
-  userEvent.click(screen.getByLabelText(/parameter type/i));
-  const doubleOption = await waitFor(() => screen.getByText('DOUBLE'));
-  userEvent.click(doubleOption);
-  // Wait for parameter dropdown to close
-  await waitForElementToBeRemoved(() => screen.queryAllByTestId('paramType'));
-  userEvent.type(screen.getByLabelText(/min value/i), '-10');
-  userEvent.type(screen.getByLabelText(/max value/i), '15');
-  userEvent.click(screen.getByText(/save/i));
-};
-
-const createDiscreteParameter = async () => {
-  await openParameterBox();
-  userEvent.type(screen.getByLabelText(/parameter name/i), 'disValue');
-  userEvent.click(screen.getByLabelText(/parameter type/i));
-  const discreteOption = await waitFor(() => screen.getByText('DISCRETE'));
-  userEvent.click(discreteOption);
-  // Wait for Parameter dropdown to close
-  await waitForElementToBeRemoved(() => screen.queryAllByTestId('paramType'));
-  await waitFor(() =>
-    expect(screen.getByLabelText(/list of possible values/i)).not.toBeDisabled()
-  );
-  userEvent.type(
-    screen.getByLabelText(/list of possible values/i),
-    '-2,-1,0,1,2,666,42'
-  );
-  userEvent.click(screen.getByText(/save/i));
-};
-
-const createCategoricalParameter = async () => {
-  await openParameterBox();
-  userEvent.type(screen.getByLabelText(/parameter name/i), 'catValue');
-=======
 const createIntegerParameter = async ({
   name,
   min,
@@ -188,7 +134,6 @@
 }) => {
   await openParameterBox();
   userEvent.type(screen.getByLabelText(/parameter name/i), name);
->>>>>>> 1bf8543e
   userEvent.click(screen.getByLabelText(/parameter type/i));
   const categoricalOption = await waitFor(() =>
     screen.getByText('CATEGORICAL')
@@ -196,15 +141,6 @@
   userEvent.click(categoricalOption);
   // Wait for Parameter dropdown to close
   await waitForElementToBeRemoved(() => screen.queryAllByTestId('paramType'));
-<<<<<<< HEAD
-  await waitFor(() =>
-    expect(screen.getByLabelText(/list of possible values/i)).not.toBeDisabled()
-  );
-  userEvent.type(
-    screen.getByLabelText(/list of possible values/i),
-    'small,medium,large'
-  );
-=======
   userEvent.type(
     await screen.findByLabelText(/list of possible values/i),
     values
@@ -212,7 +148,6 @@
 
   if (conditional) await createConditional(conditional);
 
->>>>>>> 1bf8543e
   userEvent.click(screen.getByText(/save/i));
 };
 
@@ -280,12 +215,6 @@
     userEvent.type(screen.getByLabelText(/study name/i), cleanFakeStudyName);
 
     // Add all types of parameters
-<<<<<<< HEAD
-    await createIntegerParameter();
-    await createDoubleParameter();
-    await createDiscreteParameter();
-    await createCategoricalParameter();
-=======
     await createIntegerParameter({
       name: 'intValue',
       min: '1',
@@ -304,7 +233,6 @@
       name: 'catValue',
       values: 'small,medium,large',
     });
->>>>>>> 1bf8543e
 
     // Add metrics
     await createMinimizedMetric();
@@ -612,10 +540,6 @@
       jest.setTimeout(100000);
       render(<CreateStudy />);
 
-<<<<<<< HEAD
-      await createIntegerParameter();
-      await createDoubleParameter();
-=======
       await createIntegerParameter({
         name: 'intValue',
         min: '1',
@@ -626,7 +550,6 @@
         min: '-10',
         max: '15',
       });
->>>>>>> 1bf8543e
     });
 
     it('can remove a parameter', async () => {
