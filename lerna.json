--- conflicted
+++ resolved
@@ -1,14 +1,11 @@
 {
   "packages": [
     "shared/client/",
+    "jupyterlab_caip_optimizer/",
+    "jupyterlab_comments/",
     "jupyterlab_gcedetails/",
-    "jupyterlab_gcsfilebrowser/",
     "jupyterlab_gcpscheduler/",
-<<<<<<< HEAD
-    "jupyterlab_caip_optimizer/"
-=======
-    "jupyterlab_comments/",
->>>>>>> d89fe791
+    "jupyterlab_gcsfilebrowser/"
   ],
   "version": "independent"
 }