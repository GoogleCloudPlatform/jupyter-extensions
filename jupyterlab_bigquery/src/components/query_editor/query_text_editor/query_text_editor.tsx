--- conflicted
+++ resolved
@@ -51,10 +51,7 @@
   editorType?: QueryEditorType;
   queryFlags?: { [keys: string]: any };
   width?: number;
-<<<<<<< HEAD
-=======
   onQueryChange?: (string) => void;
->>>>>>> 1bf8543e
 }
 
 interface QueryResponseType {
