import { LinearProgress, CircularProgress, Icon } from '@material-ui/core';
import ArrowDropDownIcon from '@material-ui/icons/ArrowDropDown';
import ArrowRightIcon from '@material-ui/icons/ArrowRight';
import TreeView from '@material-ui/lab/TreeView';
import TreeItem from '@material-ui/lab/TreeItem';
import * as csstips from 'csstips';
import React from 'react';
import { connect } from 'react-redux';
import { stylesheet } from 'typestyle';
import { Clipboard } from '@jupyterlab/apputils';
import { NotebookActions, INotebookTracker } from '@jupyterlab/notebook';
import { generateQueryId } from '../../reducers/queryEditorTabSlice';
import { QueryEditorTabWidget } from '../query_editor/query_editor_tab/query_editor_tab_widget';

import {
  DataTree,
  Project,
  Dataset,
  ListDatasetsService,
  ListTablesService,
  ListModelsService,
} from './service/list_items';
import { Context } from './list_tree_panel';
import { DatasetDetailsWidget } from '../details_panel/dataset_details_widget';
import { DatasetDetailsService } from '../details_panel/service/list_dataset_details';
import { TableDetailsWidget } from '../details_panel/table_details_widget';
import { TableDetailsService } from '../details_panel/service/list_table_details';
import { QueryEditorTabWidget } from '../query_editor/query_editor_tab/query_editor_tab_widget';
import { generateQueryId } from '../../reducers/queryEditorTabSlice';
import { WidgetManager } from '../../utils/widgetManager/widget_manager';
import { ViewDetailsWidget } from '../details_panel/view_details_widget';
import { ViewDetailsService } from '../details_panel/service/list_view_details';
import { updateProject, updateDataset } from '../../reducers/dataTreeSlice';
import { openSnackbar } from '../../reducers/snackbarSlice';

import '../../../style/index.css';

import { ContextMenu } from 'gcp_jupyterlab_shared';
import { WidgetManager } from '../../utils/widgetManager/widget_manager';

const localStyles = stylesheet({
  item: {
    alignItems: 'center',
    listStyle: 'none',
    height: '40px',
    paddingRight: '8px',
    ...csstips.horizontal,
  },
  itemName: {
    flexDirection: 'row',
    ...csstips.horizontal,
  },
  details: {
    alignItems: 'center',
    paddingLeft: '4px',
    ...csstips.horizontal,
    ...csstips.flex,
  },
  icon: {
    padding: '0 0 0 5px',
  },
  list: {
    margin: '0',
    padding: '0',
    ...csstips.flex,
  },
  root: {
    flexGrow: 1,
  },
  circularProgress: {
    padding: 5,
  },
  resourceName: {
    fontFamily: 'var(--jp-ui-font-family)',
    fontSize: 'var(--jp-ui-font-size1)',
  },
  resourceIcons: {
    display: 'flex',
    alignContent: 'center',
    color: 'var(--jp-layout-color3)',
  },
  datasetName: {
    flexDirection: 'row',
    display: 'flex',
    alignItems: 'center',
  },
});

interface ProjectProps {
  context: Context;
  dataTree: DataTree;
  updateProject: any;
  updateDataset: any;
  listDatasetsService: ListDatasetsService;
  listTablesService: ListTablesService;
  listModelsService: ListModelsService;
  openSnackbar: any;
}

interface State {
  expanded: boolean;
}

export function BuildTree(project, context, expandProject, expandDataset) {
  const copyID = dataTreeItem => {
    Clipboard.copyToSystem(dataTreeItem.id);
  };

  const queryResource = dataTreeItem => {
    const queryId = generateQueryId();
    WidgetManager.getInstance().launchWidget(
      QueryEditorTabWidget,
      'main',
      queryId,
      undefined,
      [queryId, `SELECT * FROM \`${dataTreeItem.id}\``]
    );
  };

  const copyBoilerplateQuery = dataTreeItem => {
    Clipboard.copyToSystem(`SELECT * FROM \`${dataTreeItem.id}\``);
  };

  const openDatasetDetails = (event, dataset) => {
    const service = new DatasetDetailsService();
    const widgetType = DatasetDetailsWidget;
    context.manager.launchWidgetForId(
      dataset.id,
      widgetType,
      service,
      dataset.id,
      dataset.name
    );
  };

  const openTableDetails = (event, table) => {
    event.stopPropagation();
    const service = new TableDetailsService();
    const widgetType = TableDetailsWidget;
    context.manager.launchWidgetForId(
      table.id,
      widgetType,
      service,
      table.id,
      table.name
    );
  };

  const openViewDetails = (event, view) => {
    event.stopPropagation();
    const service = new ViewDetailsService();
    const widgetType = ViewDetailsWidget;
    context.manager.launchWidgetForId(
      view.id,
      widgetType,
      service,
      view.id,
      view.name
    );
  };

  const getIcon = iconType => {
    return (
      <Icon className={localStyles.resourceIcons}>
        <div className={`jp-Icon jp-Icon-20 jp-${iconType}Icon`} />
      </Icon>
    );
  };

  const queryTable = dataTreeItem => {
    const notebookTrack = context.notebookTrack as INotebookTracker;
    const query = `SELECT * FROM ${dataTreeItem.id} LIMIT 100`;

    const curWidget = notebookTrack.currentWidget;

    if (!curWidget || !curWidget.content.isVisible) {
      // no active notebook or not visible
      const queryId = generateQueryId();
      WidgetManager.getInstance().launchWidget(
        QueryEditorTabWidget,
        'main',
        queryId,
        undefined,
        [queryId, query]
      );
    } else {
      // exist notebook and visible
      const notebook = curWidget.content;
      NotebookActions.insertBelow(notebook);
      const cell = notebookTrack.activeCell;
      const code = '%%bigquery_editor\n\n' + query;
      cell.model.value.text = code;
    }
  };

  const renderTables = table => {
    const tableContextMenuItems = [
      {
        label: 'Query table',
        handler: dataTreeItem => queryResource(dataTreeItem),
      },
      {
        label: 'Copy table ID',
        handler: dataTreeItem => copyID(dataTreeItem),
      },
      {
<<<<<<< HEAD
        label: 'Query Table',
        handler: queryTable,
=======
        label: 'Copy boilerplate query',
        handler: dataTreeItem => copyBoilerplateQuery(dataTreeItem),
>>>>>>> 8740392b
      },
    ];

    const viewContextMenuItems = [
      {
        label: 'Copy view ID',
        handler: dataTreeItem => copyID(dataTreeItem),
      },
    ];

    return (
      <div>
        {table.type === 'TABLE' ? (
          <TreeItem
            nodeId={table.id}
            icon={getIcon('Table')}
            label={
              <ContextMenu
                items={tableContextMenuItems.map(item => ({
                  label: item.label,
                  onClick: () => item.handler(table),
                }))}
              >
                <div className={localStyles.resourceName}>{table.name}</div>
              </ContextMenu>
            }
            onDoubleClick={event => openTableDetails(event, table)}
          />
        ) : table.type === 'VIEW' ? (
          <TreeItem
            nodeId={table.id}
            icon={getIcon('View')}
            label={
              <ContextMenu
                items={viewContextMenuItems.map(item => ({
                  label: item.label,
                  onClick: () => item.handler(table),
                }))}
              >
                <div className={localStyles.resourceName}>{table.name}</div>
              </ContextMenu>
            }
            onDoubleClick={event => openViewDetails(event, table)}
          />
        ) : (
          <div>Table references an external data source</div>
        )}
      </div>
    );
  };

  const renderModels = model => {
    const contextMenuItems = [
      {
        label: 'Copy model ID',
        handler: dataTreeItem => copyID(dataTreeItem),
      },
    ];
    return (
      <TreeItem
        nodeId={model.id}
        icon={getIcon('Model')}
        label={
          <ContextMenu
            items={contextMenuItems.map(item => ({
              label: item.label,
              onClick: () => item.handler(model),
            }))}
          >
            <div className={localStyles.resourceName}>{model.name}</div>
          </ContextMenu>
        }
      />
    );
  };

  const renderDatasets = dataset => {
    const contextMenuItems = [
      {
        label: 'Copy dataset ID',
        handler: dataTreeItem => copyID(dataTreeItem),
      },
    ];

    return (
      <div className={localStyles.itemName}>
        <TreeItem
          nodeId={dataset.id}
          label={
            <ContextMenu
              items={contextMenuItems.map(item => ({
                label: item.label,
                onClick: () => item.handler(dataset),
              }))}
            >
              <div className={localStyles.datasetName}>
                <Icon style={{ display: 'flex', alignContent: 'center' }}>
                  <div className={'jp-Icon jp-Icon-20 jp-DatasetIcon'} />
                </Icon>
                <div className={localStyles.resourceName}>{dataset.name}</div>
              </div>
            </ContextMenu>
          }
          onDoubleClick={event => openDatasetDetails(event, dataset)}
          onLabelClick={event => event.preventDefault()}
          onIconClick={() => expandDataset(dataset)}
        >
          {Array.isArray(dataset.tableIds) &&
          Array.isArray(dataset.modelIds) ? (
            <ul>
              {dataset.tableIds.map(tableId => (
                <div key={tableId}>{renderTables(dataset.tables[tableId])}</div>
              ))}
              {dataset.modelIds.map(modelId => (
                <div key={modelId}>{renderModels(dataset.models[modelId])}</div>
              ))}
            </ul>
          ) : (
            <CircularProgress
              size={20}
              className={localStyles.circularProgress}
            />
          )}
        </TreeItem>
      </div>
    );
  };

  const renderProjects = project => {
    const contextMenuItems = [
      {
        label: 'Copy Project ID',
        handler: dataTreeItem => copyID(dataTreeItem),
      },
    ];

    return (
      <TreeItem
        nodeId={project.id}
        label={
          <ContextMenu
            items={contextMenuItems.map(item => ({
              label: item.label,
              onClick: () => item.handler(project),
            }))}
          >
            <div className={localStyles.resourceName}>{project.name}</div>
          </ContextMenu>
        }
        onIconClick={expandProject(project)}
        onLabelClick={event => event.preventDefault()}
      >
        {Array.isArray(project.datasetIds) ? (
          project.datasetIds.map(datasetId => (
            <div key={datasetId}>
              {renderDatasets(project.datasets[datasetId])}
            </div>
          ))
        ) : project.error ? (
          <div>{project.error}</div>
        ) : (
          <CircularProgress
            size={20}
            className={localStyles.circularProgress}
          />
        )}
      </TreeItem>
    );
  };

  return (
    <TreeView
      className={localStyles.root}
      defaultCollapseIcon={<ArrowDropDownIcon fontSize="small" />}
      defaultExpanded={['root']}
      defaultExpandIcon={<ArrowRightIcon fontSize="small" />}
    >
      {renderProjects(project)}
    </TreeView>
  );
}

class ListProjectItem extends React.Component<ProjectProps, State> {
  constructor(props: ProjectProps) {
    super(props);
  }

  expandProject = project => {
    if (project.error) {
      this.handleOpenSnackbar(project.error);
    } else if (!Array.isArray(project.datasetIds)) {
      this.getDatasets(project, this.props.listDatasetsService);
    }
  };

  private async getDatasets(project, listDatasetsService) {
    const newProject = {
      id: project.id,
      name: project.name,
    };
    try {
      await listDatasetsService.listDatasets(project).then((data: Project) => {
        if (data.datasetIds.length === 0) {
          newProject[
            'error'
          ] = `No datasets available for ${project.name}. Check your permissions for this project.`;
        } else {
          newProject['datasets'] = data.datasets;
          newProject['datasetIds'] = data.datasetIds;
        }
      });
    } catch (err) {
      const fullError = err.response.statusText;
      console.warn('Error retrieving datasets: ', fullError);
      const errorMessage =
        fullError.split('datasets: ')[1] ||
        'The project does not exist or does not have BigQuery enabled.';
      newProject['error'] = `Error: ${errorMessage}`;
    } finally {
      this.props.updateProject(newProject);
    }
  }

  expandDataset = dataset => {
    if (!Array.isArray(dataset.tableIds) || !Array.isArray(dataset.modelIds)) {
      this.getDatasetChildren(
        dataset,
        this.props.listTablesService,
        this.props.listModelsService
      );
    }
  };

  private async getDatasetChildren(
    dataset,
    listTablesService,
    listModelsService
  ) {
    const newDataset = {
      id: dataset.id,
      name: dataset.name,
      projectId: dataset.projectId,
      tables: {},
      tableIds: [],
      models: {},
      modelIds: [],
    };
    try {
      await listTablesService.listTables(dataset.id).then((data: Dataset) => {
        newDataset.tables = data.tables;
        newDataset.tableIds = data.tableIds;
      });
      await listModelsService.listModels(dataset.id).then((data: Dataset) => {
        newDataset.models = data.models;
        newDataset.modelIds = data.modelIds;
      });
      this.props.updateDataset(newDataset);
    } catch (err) {
      console.warn('Error retrieving dataset children', err);
    }
  }

  handleOpenSnackbar = error => {
    this.props.openSnackbar(error);
  };

  render() {
    const { dataTree, context } = this.props;
    if (Array.isArray(dataTree.projectIds)) {
      return dataTree.projectIds.map(projectId => (
        <div key={projectId}>
          {BuildTree(
            dataTree.projects[projectId],
            context,
            this.expandProject,
            this.expandDataset
          )}
        </div>
      ));
    } else {
      return <LinearProgress />;
    }
  }
}

const mapStateToProps = state => {
  const dataTree = state.dataTree.data;
  return { dataTree };
};
const mapDispatchToProps = {
  updateProject,
  updateDataset,
  openSnackbar,
};

export default connect(mapStateToProps, mapDispatchToProps)(ListProjectItem);<|MERGE_RESOLUTION|>--- conflicted
+++ resolved
@@ -204,13 +204,12 @@
         handler: dataTreeItem => copyID(dataTreeItem),
       },
       {
-<<<<<<< HEAD
+        label: 'Copy boilerplate query',
+        handler: dataTreeItem => copyBoilerplateQuery(dataTreeItem),
+      },
+      {
         label: 'Query Table',
         handler: queryTable,
-=======
-        label: 'Copy boilerplate query',
-        handler: dataTreeItem => copyBoilerplateQuery(dataTreeItem),
->>>>>>> 8740392b
       },
     ];
 
