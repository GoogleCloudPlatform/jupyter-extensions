--- conflicted
+++ resolved
@@ -6,11 +6,7 @@
 from IPython.core import magic_arguments
 from traitlets import Unicode, Any
 from ipywidgets import DOMWidget
-<<<<<<< HEAD
-import pandas as pd
 from jupyterlab_bigquery.version import VERSION
-=======
->>>>>>> 504e1535
 
 module_name = 'bigquery_query_incell_editor'
 module_version = VERSION
