--- conflicted
+++ resolved
@@ -26,24 +26,13 @@
     def make_endpoint(endPoint, handler):
         return url_path_join(gcp_v1_endpoint, endPoint) + '(.*)', handler
 
-<<<<<<< HEAD
-    app.add_handlers(
-        host_pattern,
-        [
-            # TODO(cbwilkes): Add auth checking if needed.
-            # (url_path_join(gcp_v1_endpoint, auth'), AuthHandler)
-            make_endpoint('datasetdetails', DatasetDetailsHandler),
-            make_endpoint('tabledetails', TableDetailsHandler),
-            make_endpoint('tablepreview', TablePreviewHandler),
-            make_endpoint('query', PagedQueryHandler)
-        ])
     app.add_handlers(
         host_pattern,
         [
             (url_path_join(gcp_v1_endpoint, k) + "(.*)", v)
             for (k, v) in handlers.items()
         ],
-=======
+    )
     app.add_handlers(host_pattern, [
         # TODO(cbwilkes): Add auth checking if needed.
         # (url_path_join(gcp_v1_endpoint, auth'), AuthHandler)
@@ -62,5 +51,4 @@
     )
     ipython.register_magic_function(
         _cell_magic, magic_kind="cell", magic_name="bigquery_editor"
->>>>>>> 41d075aa
     )