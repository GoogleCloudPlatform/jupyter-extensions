--- conflicted
+++ resolved
@@ -47,12 +47,8 @@
     "@jupyterlab/statusbar": "^1.2.1",
     "@jupyterlab/ui-components": "^1.2.1",
     "@material-ui/core": "^4.10.2",
-<<<<<<< HEAD
     "@material-ui/icons": "^4.9.1",
-=======
-    "@material-ui/icons": "^3.0.2",
     "@material-ui/lab": "^4.0.0-alpha.56",
->>>>>>> 2125e116
     "@monaco-editor/react": "^3.3.2",
     "@phosphor/algorithm": "^1.2.0",
     "@phosphor/commands": "^1.7.0",
