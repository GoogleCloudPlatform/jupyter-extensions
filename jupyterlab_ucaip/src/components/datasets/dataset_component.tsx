--- conflicted
+++ resolved
@@ -1,34 +1,28 @@
-import { LinearProgress } from '@material-ui/core';
+import {
+  Button,
+  FormControl,
+  FormHelperText,
+  Grid,
+  LinearProgress,
+  MenuItem,
+  Portal,
+  Select,
+  Table,
+  TableBody,
+  TableCell,
+  TableHead,
+  TableRow,
+  TextField,
+  withStyles,
+} from '@material-ui/core';
 import * as csstips from 'csstips';
-import { ListResourcesTable, SelectInput } from 'gcp_jupyterlab_shared';
+import { BASE_FONT } from 'gcp_jupyterlab_shared';
 import * as React from 'react';
 import { stylesheet } from 'typestyle';
-import { CodeGenService } from '../../service/code_gen';
 import { Column, Dataset, DatasetService } from '../../service/dataset';
 import { CodeComponent } from '../copy_code';
-<<<<<<< HEAD
+import { StripedRows } from '../striped_rows';
 import Toast from '../toast';
-import { BASE_FONT } from 'gcp_jupyterlab_shared';
-import { StripedRows } from '../striped_rows';
-import {
-  LinearProgress,
-  FormControl,
-  MenuItem,
-  Select,
-  FormHelperText,
-  Grid,
-  withStyles,
-  TableCell,
-  TableRow,
-  TableHead,
-  TableBody,
-  Table,
-  Button,
-  TextField,
-  Portal,
-} from '@material-ui/core';
-=======
->>>>>>> 8039994a
 
 interface Props {
   dataset: Dataset;
@@ -252,7 +246,6 @@
                     },
                   ]}
                 />
-<<<<<<< HEAD
               </Grid>
               <header className={localStyles.title}>Columns</header>
               <Table
@@ -274,15 +267,6 @@
                   })}
                 </TableBody>
               </Table>
-=======
-              </div>
-              <header className={localStyles.title}>
-                Import Dataset as Pandas Dataframe
-              </header>
-              <CodeComponent>
-                {CodeGenService.importDatasetCode(this.props.dataset.id)}
-              </CodeComponent>
->>>>>>> 8039994a
               <header className={localStyles.title}>
                 Train Model on Dataset
               </header>
