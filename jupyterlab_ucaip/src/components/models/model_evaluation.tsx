--- conflicted
+++ resolved
@@ -397,15 +397,8 @@
                 <TableBody>
                   {evaluationTable.map(row => (
                     <TableRow key={row.key}>
-<<<<<<< HEAD
-                      <StyledTableCell component="th" scope="row">
-                        {row.key}
-                      </StyledTableCell>
+                      <StyledTableCell scope="row">{row.key}</StyledTableCell>
                       <StyledTableCell align="right">{row.val}</StyledTableCell>
-=======
-                      <TableCell scope="row">{row.key}</TableCell>
-                      <TableCell align="right">{row.val}</TableCell>
->>>>>>> 8039994a
                     </TableRow>
                   ))}
                 </TableBody>
