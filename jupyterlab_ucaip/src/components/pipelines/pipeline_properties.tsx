import {
  Table,
  TableBody,
  TableCell,
  TableRow,
  Collapse,
  IconButton,
  TableHead,
  Box,
  withStyles,
} from '@material-ui/core';
import Alert from '@material-ui/lab/Alert';
import { KeyboardArrowUp, KeyboardArrowDown } from '@material-ui/icons';
import * as React from 'react';
import { Pipeline } from '../../service/model';
import { BASE_FONT } from 'gcp_jupyterlab_shared';

interface Props {
  pipeline: Pipeline;
}

interface RowProps {
  row: any;
  transformationOptions: any[];
}

interface RowState {
  open: boolean;
}

const StyledTableCell = withStyles({
  root: {
    fontSize: '13px',
    BASE_FONT,
  },
})(TableCell);

const properties = {
  state: 'Status',
  createTime: 'Created',
  trainBudgetMilliNodeHours: 'Budget',
  budgetMilliNodeHours: 'Budget',
  elapsedTime: 'Elapsed Time',
  datasetId: 'Dataset ID',
  targetColumn: 'Target column',
  transformationOptions: 'Transformation options',
  objective: 'Objective',
  optimizationObjective: 'Optimized for',
};

export class TransformationOptionsRow extends React.Component<
  RowProps,
  RowState
> {
  constructor(props: RowProps) {
    super(props);
    this.state = {
      open: false,
    };
  }

  render() {
    return (
      <React.Fragment key={'Expandable'}>
        <TableRow key={this.props.row.key}>
<<<<<<< HEAD
          <StyledTableCell component="th" scope="row">
            {this.props.row.key}
          </StyledTableCell>
          <StyledTableCell align="right">
=======
          <TableCell scope="row">{this.props.row.key}</TableCell>
          <TableCell align="right">
>>>>>>> 8039994a
            <IconButton
              aria-label="expand row"
              size="small"
              onClick={() => {
                this.setState({ open: !this.state.open });
              }}
            >
              {this.state.open ? <KeyboardArrowUp /> : <KeyboardArrowDown />}
            </IconButton>
          </StyledTableCell>
        </TableRow>
        <TableRow key={'Collapse'}>
          <StyledTableCell
            style={{ paddingBottom: 0, paddingTop: 0 }}
            colSpan={6}
          >
            <Collapse in={this.state.open} timeout="auto" unmountOnExit>
              <Box margin={1}>
                <Table size="small">
                  <TableHead>
                    <TableRow>
                      <TableCell>Column name</TableCell>
                      <TableCell>Transformation</TableCell>
                    </TableRow>
                  </TableHead>
                  <TableBody>
                    {this.props.transformationOptions.map(option => (
                      <TableRow key={option.columnName}>
<<<<<<< HEAD
                        <StyledTableCell component="th" scope="row">
                          {option.columnName}
                        </StyledTableCell>
                        <StyledTableCell>{option.dataType}</StyledTableCell>
=======
                        <TableCell scope="row">{option.columnName}</TableCell>
                        <TableCell>{option.dataType}</TableCell>
>>>>>>> 8039994a
                      </TableRow>
                    ))}
                  </TableBody>
                </Table>
              </Box>
            </Collapse>
          </StyledTableCell>
        </TableRow>
      </React.Fragment>
    );
  }
}

export class PipelineProperties extends React.Component<Props> {
  constructor(props: Props) {
    super(props);
  }

  private getBudget(milliNodeHours: number): string {
    return (milliNodeHours / 1000).toString() + ' node hours';
  }

  private createData(key: string, val: any) {
    return { key, val };
  }

  private getPipelineDetails(pipeline: Pipeline): any[] {
    const pipelineID = pipeline.id.split('/');
    const pipelineDetails = [
      this.createData('ID', pipelineID[pipelineID.length - 1]),
      this.createData('Region', 'us-central1'),
    ];
    for (const [property, label] of Object.entries(properties)) {
      if (pipeline[property]) {
        if (
          property === 'trainBudgetMilliNodeHours' ||
          property === 'budgetMilliNodeHours'
        ) {
          pipelineDetails.push(
            this.createData(label, this.getBudget(pipeline[property]))
          );
        } else if (property === 'createTime') {
          pipelineDetails.push(
            this.createData(label, pipeline[property].toLocaleString())
          );
        } else {
          pipelineDetails.push(this.createData(label, pipeline[property]));
        }
      }
    }
    return pipelineDetails;
  }

  private getError(): JSX.Element {
    if (this.props.pipeline.error) {
      return (
        <Alert severity="error">
          Training failed with message: {this.props.pipeline.error}
        </Alert>
      );
    }
    return null;
  }

  render() {
    return (
      <>
        {this.getError()}
        <Table size="small" style={{ width: 500 }}>
          <TableBody>
            {this.getPipelineDetails(this.props.pipeline).map(row =>
              row.key === 'Transformation options' ? (
                <TransformationOptionsRow
                  row={row}
                  transformationOptions={
                    this.props.pipeline.transformationOptions
                  }
                  key={row.key}
                />
              ) : (
                <TableRow key={row.key}>
<<<<<<< HEAD
                  <StyledTableCell component="th" scope="row">
                    {row.key}
                  </StyledTableCell>
                  <StyledTableCell align="right">{row.val}</StyledTableCell>
=======
                  <TableCell scope="row">{row.key}</TableCell>
                  <TableCell align="right">{row.val}</TableCell>
>>>>>>> 8039994a
                </TableRow>
              )
            )}
          </TableBody>
        </Table>
      </>
    );
  }
}<|MERGE_RESOLUTION|>--- conflicted
+++ resolved
@@ -63,15 +63,8 @@
     return (
       <React.Fragment key={'Expandable'}>
         <TableRow key={this.props.row.key}>
-<<<<<<< HEAD
-          <StyledTableCell component="th" scope="row">
-            {this.props.row.key}
-          </StyledTableCell>
+          <StyledTableCell scope="row">{this.props.row.key}</StyledTableCell>
           <StyledTableCell align="right">
-=======
-          <TableCell scope="row">{this.props.row.key}</TableCell>
-          <TableCell align="right">
->>>>>>> 8039994a
             <IconButton
               aria-label="expand row"
               size="small"
@@ -100,15 +93,10 @@
                   <TableBody>
                     {this.props.transformationOptions.map(option => (
                       <TableRow key={option.columnName}>
-<<<<<<< HEAD
-                        <StyledTableCell component="th" scope="row">
+                        <StyledTableCell scope="row">
                           {option.columnName}
                         </StyledTableCell>
                         <StyledTableCell>{option.dataType}</StyledTableCell>
-=======
-                        <TableCell scope="row">{option.columnName}</TableCell>
-                        <TableCell>{option.dataType}</TableCell>
->>>>>>> 8039994a
                       </TableRow>
                     ))}
                   </TableBody>
@@ -190,15 +178,8 @@
                 />
               ) : (
                 <TableRow key={row.key}>
-<<<<<<< HEAD
-                  <StyledTableCell component="th" scope="row">
-                    {row.key}
-                  </StyledTableCell>
+                  <StyledTableCell scope="row">{row.key}</StyledTableCell>
                   <StyledTableCell align="right">{row.val}</StyledTableCell>
-=======
-                  <TableCell scope="row">{row.key}</TableCell>
-                  <TableCell align="right">{row.val}</TableCell>
->>>>>>> 8039994a
                 </TableRow>
               )
             )}
