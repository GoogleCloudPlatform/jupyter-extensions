"""Testing services for uCAIP extension"""

import unittest
from unittest.mock import Mock, MagicMock
from google.cloud.aiplatform_v1alpha1.types import Dataset, ListDatasetsResponse, Model, ListModelsResponse, TrainingPipeline
from jupyterlab_ucaip import service


class TestuCAIPExtension(unittest.TestCase):
  """Testing the uCAIP extension services"""

  def testListDatasets(self):
    time1 = {"seconds": 0}
    time2 = {"seconds": 60}
    label1 = {"aiplatform.googleapis.com/dataset_metadata_schema": "TABLE"}
    label2 = {"aiplatform.googleapis.com/dataset_metadata_schema": "IMAGE"}
    metadata = {"somepath": {"to the gcp": {"location": "path"}}}
    gcp_datasets = ListDatasetsResponse(datasets=[
        Dataset(
            display_name="dummy_dataset1",
            name="dummy_dataset1",
            create_time=time1,
            update_time=time2,
            labels=label1,
            etag="ETAG1234",
            metadata="",
        ),
        Dataset(
            display_name="dummy_dataset2",
            name="dummy_dataset2",
            create_time=time2,
            update_time=time1,
            labels=label2,
            etag="1234ETAG",
            metadata=metadata,
        ),
    ])

    mock_client = Mock()
    mock_client.list_datasets = MagicMock(return_value=gcp_datasets)
    ucaip = service.UCAIPService.get()
    ucaip._dataset_client = mock_client

    wanted = [
        {
            "id": "dummy_dataset1",
            "displayName": "dummy_dataset1",
            "createTime": 0.0,
            "updateTime": 60000.0,
            "datasetType": "TABLE",
            "metadata": "",
        },
        {
            "id": "dummy_dataset2",
            "displayName": "dummy_dataset2",
            "createTime": 60000.0,
            "updateTime": 0.0,
            "datasetType": "IMAGE",
            "metadata": metadata,
        },
    ]
    got = ucaip.get_datasets()
    self.assertEqual(wanted, got)

  def testListModels(self):
    time1 = {"seconds": 0}
    time2 = {"seconds": 60}
    gcp_models = ListModelsResponse(models=[
        Model(
            display_name="dummy_model1",
            name="dummy_model1",
            create_time=time1,
            update_time=time2,
            training_pipeline="pipeline1",
            etag="ETAG1234",
        ),
        Model(
            display_name="dummy_model2",
            name="dummy_model2",
            create_time=time2,
            update_time=time1,
            training_pipeline="pipeline2",
            etag="1234ETAG",
        ),
    ])

    mock_client = Mock()
    mock_client.list_models = MagicMock(return_value=gcp_models)
    ucaip = service.UCAIPService.get()
    ucaip._model_client = mock_client

    wanted = [{
        "id": "dummy_model1",
        "displayName": "dummy_model1",
        "pipelineId": "pipeline1",
        "createTime": 0.0,
        "updateTime": 60000.0,
<<<<<<< HEAD
        "etag": "ETAG1234",
=======
>>>>>>> 1bf8543e
        "modelType": "OTHER",
        "inputs": None,
        "deployedModels": None
    }, {
        "id": "dummy_model2",
        "displayName": "dummy_model2",
        "pipelineId": "pipeline2",
        "createTime": 60000.0,
        "updateTime": 0.0,
<<<<<<< HEAD
        "etag": "1234ETAG",
=======
>>>>>>> 1bf8543e
        "modelType": "OTHER",
        "inputs": None,
        "deployedModels": None
    }]

    got = ucaip.get_models()
    self.assertEqual(wanted, got)

  def testCreateDatasetThrows(self):
    ucaip = service.UCAIPService.get()
    ucaip._dataset_client = Mock()
    with self.assertRaises(ValueError):
      ucaip.create_dataset("", gcs_uri="gs://test/test")

    with self.assertRaises(ValueError):
      ucaip.create_dataset("test_name")

  def testGetPipeline(self):
    time1 = {"seconds": 0}
    time2 = {"seconds": 60}
    transformations = [{
        "numeric": {
            "columnName": "Column1",
        }
    }, {
        "categorical": {
            "columnName": "Column2",
        }
    }]
    training_task_inputs = {
        "optimizationObjective": "minimize_loss",
        "predictionType": "classification",
        "targetColumn": "Column2",
        "trainBudgetMilliNodeHours": "1000",
        "transformations": transformations,
    }
    input_data_config = {"dataset_id": "dummy_dataset_id"}
    gcp_pipeline = TrainingPipeline(
        display_name="dummy_pipeline1",
        name="dummy_pipeline1_id",
        create_time=time1,
        update_time=time2,
        start_time=time1,
        end_time=time2,
        input_data_config=input_data_config,
        training_task_inputs=training_task_inputs,
    )

    mock_client = Mock()
    mock_client.get_training_pipeline = MagicMock(return_value=gcp_pipeline)
    ucaip = service.UCAIPService.get()
    ucaip._pipeline_client = mock_client

    transformation_options = [{
        "dataType": "Numeric",
        "columnName": "Column1",
    }, {
        "dataType": "Categorical",
        "columnName": "Column2",
    }]

    wanted = {
        "id": "dummy_pipeline1_id",
        "displayName": "dummy_pipeline1",
        "createTime": 0.0,
        "updateTime": 60000.0,
        "elapsedTime": 60.0,
        "datasetId": "dummy_dataset_id",
        "state": "UNSPECIFIED",
        "error": "",
        "objective": "unknown",
        "transformationOptions": [{
            "dataType": "Numeric",
            "columnName": "Column1"
        }, {
            "dataType": "Categorical",
            "columnName": "Column2"
        }],
        "targetColumn": "Column2",
        "predictionType": "classification",
        "optimizationObjective": "minimize_loss",
        "budgetMilliNodeHours": None,
        "trainBudgetMilliNodeHours": "1000"
    }

    got = ucaip.get_training_pipeline("pipeline_id")
<<<<<<< HEAD

=======
>>>>>>> 1bf8543e
    self.assertEqual(wanted, got)


if __name__ == "__main__":
  unittest.main()<|MERGE_RESOLUTION|>--- conflicted
+++ resolved
@@ -95,10 +95,6 @@
         "pipelineId": "pipeline1",
         "createTime": 0.0,
         "updateTime": 60000.0,
-<<<<<<< HEAD
-        "etag": "ETAG1234",
-=======
->>>>>>> 1bf8543e
         "modelType": "OTHER",
         "inputs": None,
         "deployedModels": None
@@ -108,10 +104,6 @@
         "pipelineId": "pipeline2",
         "createTime": 60000.0,
         "updateTime": 0.0,
-<<<<<<< HEAD
-        "etag": "1234ETAG",
-=======
->>>>>>> 1bf8543e
         "modelType": "OTHER",
         "inputs": None,
         "deployedModels": None
@@ -198,10 +190,6 @@
     }
 
     got = ucaip.get_training_pipeline("pipeline_id")
-<<<<<<< HEAD
-
-=======
->>>>>>> 1bf8543e
     self.assertEqual(wanted, got)
 
 
