--- conflicted
+++ resolved
@@ -88,7 +88,12 @@
   return UCAIPService.get().get_endpoints(model_id=args["modelId"])
 
 
-<<<<<<< HEAD
+@_handler("POST", "getDeployingEndpoints")
+def _check_deploying(args):
+  return UCAIPService.get().get_deploying_endpoints(
+      model_name=args["modelName"], endpoint_id=args["endpointId"])
+
+
 @_handler("GET", "getAllEndpoints")
 def _get_all_endpoints(args):
   return UCAIPService.get().get_all_endpoints()
@@ -96,42 +101,29 @@
 
 @_handler("POST", "checkDeploying")
 def _check_deploying(args):
-  return UCAIPService.get().check_deploying(model_name=args["modelName"], endpoint_id=args["endpointId"])
+  return UCAIPService.get().check_deploying(model_name=args["modelName"],
+                                            endpoint_id=args["endpointId"])
 
 
 @_handler("POST", "trainModel")
 def _train_model(args):
-  UCAIPService.get().create_training_pipeline(training_pipeline_name=args["pipelineName"], 
-                                              dataset_id=args["datasetId"], 
-                                              model_name=args["modelName"],
-                                              target_column=args["targetColumn"],
-                                              prediction_type=args["predictionType"],
-                                              objective=args["objective"],
-                                              budget_hours=args["budgetHours"],
-                                              transformations=args["transformations"])
+  UCAIPService.get().create_training_pipeline(
+      training_pipeline_name=args["pipelineName"],
+      dataset_id=args["datasetId"],
+      model_name=args["modelName"],
+      target_column=args["targetColumn"],
+      prediction_type=args["predictionType"],
+      objective=args["objective"],
+      budget_hours=args["budgetHours"],
+      transformations=args["transformations"])
   return {"success": True}
-=======
-@_handler("POST", "getDeployingEndpoints")
-def _check_deploying(args):
-  return UCAIPService.get().get_deploying_endpoints(model_name=args["modelName"],
-                                                    endpoint_id=args["endpointId"])
-
-
-@_handler("GET", "getAllEndpoints")
-def _get_all_endpoints(args):
-  return UCAIPService.get().get_all_endpoints()
->>>>>>> e342488b
 
 
 @_handler("POST", "deployModel")
 def _deploy_model(args):
-<<<<<<< HEAD
-  UCAIPService.get().deploy_model(model_id=args["modelId"], machine_type=args["machineType"], endpoint_id=args["endpointId"])
-=======
   UCAIPService.get().deploy_model(model_id=args["modelId"],
                                   machine_type=args["machineType"],
                                   endpoint_id=args["endpointId"])
->>>>>>> e342488b
   return {"success": True}
 
 
@@ -139,15 +131,12 @@
 def _undeploy_model(args):
   UCAIPService.get().undeploy_model(deployed_model_id=args["deployedModelId"],
                                     endpoint_id=args["endpointId"])
-<<<<<<< HEAD
   return {"success": True}
 
 
 @_handler("POST", "deleteEndpoint")
 def _delete_endpoint(args):
   UCAIPService.get().delete_endpoint(endpoint_id=args["endpointId"])
-=======
->>>>>>> e342488b
   return {"success": True}
 
 
