--- conflicted
+++ resolved
@@ -30,7 +30,6 @@
   })
 )(LinearProgress);
 
-<<<<<<< HEAD
 const STATUS_STYLES = stylesheet({
   container: {
     ...csstips.vertical,
@@ -49,10 +48,7 @@
   },
 });
 
-enum Status {
-=======
 export enum Status {
->>>>>>> 1e5221a4
   'Authorizing' = 0,
   'Stopping notebook instance' = 1,
   'Updating machine configuration' = 2,
@@ -233,7 +229,10 @@
           } catch (err) {
             this.updateError(ErrorType.RESHAPING, err);
           }
-          this.updateStatus(Status['Restarting notebook instance'], setGpuTypeResult);
+          this.updateStatus(
+            Status['Restarting notebook instance'],
+            setGpuTypeResult
+          );
           break;
         }
 
@@ -271,13 +270,8 @@
 
   render() {
     const { status, error, instanceDetails } = this.state;
-<<<<<<< HEAD
     const progressValue = ((status + 1) / 6) * 100;
-    const { onDialogClose } = this.props;
-=======
-    const progressValue = (status / 6) * 100;
     const { onDialogClose, machineTypes } = this.props;
->>>>>>> 1e5221a4
     return status === Status['Error'] ? (
       <ErrorPage
         onDialogClose={onDialogClose}
