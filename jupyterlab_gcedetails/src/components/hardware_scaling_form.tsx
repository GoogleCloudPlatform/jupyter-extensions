/**
 * Copyright 2020 Google LLC
 *
 * Licensed under the Apache License, Version 2.0 (the "License");
 * you may not use this file except in compliance with the License.
 * You may obtain a copy of the License at
 *
 *      http://www.apache.org/licenses/LICENSE-2.0
 *
 * Unless required by applicable law or agreed to in writing, software
 * distributed under the License is distributed on an "AS IS" BASIS,
 * WITHOUT WARRANTIES OR CONDITIONS OF ANY KIND, either express or implied.
 * See the License for the specific language governing permissions and
 * limitations under the License.
 */

import * as csstips from 'csstips';
import * as React from 'react';

import {
  css,
  CheckboxInput,
  LearnMoreLink,
  BASE_FONT,
  Option,
  Message,
} from 'gcp_jupyterlab_shared';
import { stylesheet, classes } from 'typestyle';
import { NestedSelect } from './machine_type_select';
import { SelectInput } from './select_input';
import {
  ACCELERATOR_COUNTS_1_2_4_8,
  ACCELERATOR_TYPES,
  MACHINE_TYPES,
  HardwareConfiguration,
  optionToMachineType,
  machineTypeToOption,
  getGpuTypeOptionsList,
  getGpuCountOptionsList,
  Details,
  detailsToHardwareConfiguration,
<<<<<<< HEAD
  STYLES,
=======
  NO_ACCELERATOR_TYPE,
  NO_ACCELERATOR_COUNT,
  isEqualHardwareConfiguration,
>>>>>>> e9ea7461
} from '../data';
import { ActionBar } from './action_bar';

interface Props {
  onSubmit: (configuration: HardwareConfiguration) => void;
  onDialogClose: () => void;
  details?: Details;
}

interface State {
  configuration: HardwareConfiguration;
  gpuCountOptions: Option[];
}

export const FORM_STYLES = stylesheet({
  checkbox: {
    marginRight: '10px',
  },
  checkboxContainer: {
    padding: '18px 0px 8px 0px',
  },
  title: {
    ...BASE_FONT,
    fontWeight: 500,
    fontSize: '15px',
    marginBottom: '5px',
    ...csstips.horizontal,
    ...csstips.flex,
  },
  subtitle: {
    ...BASE_FONT,
    fontWeight: 500,
    fontSize: '15px',
    marginTop: '10px',
    marginBottom: '5px',
    ...csstips.horizontal,
    ...csstips.flex,
  },
  formContainer: {
    width: '468px',
  },
  description: {
    paddingBottom: '10px',
  },
  topPadding: {
    paddingTop: '10px',
  },
  bottomPadding: {
    paddingBottom: '10px',
  },
});

const N1_MACHINE_PREFIX = 'n1-';
const DEFAULT_MACHINE_TYPE = optionToMachineType(
  MACHINE_TYPES[0].configurations[0]
);
const GPU_RESTRICTION_MESSAGE = `Based on the zone, framework, and machine type of the instance, 
the available GPU types and the minimum number of GPUs that can be selected may vary. `;
const GPU_RESTRICTION_LINK = 'https://cloud.google.com/compute/docs/gpus';
const INFO_MESSAGE = `If you have chosen to attach GPUs to your instance, 
the NVIDIA GPU driver will be installed automatically on the next startup.`;

export class HardwareScalingForm extends React.Component<Props, State> {
  private gpuTypeOptions: Option[];
  private oldConfiguration: HardwareConfiguration;

  constructor(props: Props) {
    super(props);

    this.oldConfiguration = props.details
      ? detailsToHardwareConfiguration(props.details)
      : null;

    this.state = {
      configuration: this.oldConfiguration
        ? this.oldConfiguration
        : {
            machineType: DEFAULT_MACHINE_TYPE,
            attachGpu: false,
            gpuType: NO_ACCELERATOR_TYPE,
            gpuCount: NO_ACCELERATOR_COUNT,
          },
      // update the gpu count options based on the selected gpu type
      gpuCountOptions: props.details
        ? getGpuCountOptionsList(
            props.details.acceleratorTypes,
            props.details.gpu.name
          )
        : ACCELERATOR_COUNTS_1_2_4_8,
    };

    this.gpuTypeOptions = props.details
      ? getGpuTypeOptionsList(
          props.details.acceleratorTypes,
          props.details.instance.cpuPlatform
        )
      : ACCELERATOR_TYPES;
  }

  /*
   * If this returns false, the GPU fields in the form will be disabled and
   * the user will not be able to attach a GPU to their configuration.
   * Currently only N1 general-purpose machines support GPUs: https://cloud.google.com/compute/docs/gpus#restrictions
   */
  private canAttachGpu(machineTypeName: string): boolean {
    return machineTypeName.startsWith(N1_MACHINE_PREFIX);
  }

  private gpuRestrictionMessage() {
    return (
      <p className={STYLES.paragraph}>
        {GPU_RESTRICTION_MESSAGE}
        <LearnMoreLink href={GPU_RESTRICTION_LINK} />
      </p>
    );
  }

  private onAttachGpuChange(event: React.ChangeEvent<HTMLInputElement>) {
    this.setState({
      configuration: {
        ...this.state.configuration,
        attachGpu: event.target.checked,
        gpuType: event.target.checked
          ? (this.gpuTypeOptions[0].value as string)
          : NO_ACCELERATOR_TYPE,
        gpuCount: event.target.checked
          ? (this.state.gpuCountOptions[0].value as string)
          : NO_ACCELERATOR_COUNT,
      },
    });
  }

  private onGpuTypeChange(event: React.ChangeEvent<HTMLInputElement>) {
    const newGpuCountOptions = getGpuCountOptionsList(
      this.props.details.acceleratorTypes,
      event.target.value
    );
    this.setState({
      configuration: {
        ...this.state.configuration,
        gpuType: event.target.value,
        gpuCount: newGpuCountOptions[0].value as string,
      },
      gpuCountOptions: newGpuCountOptions,
    });
  }

  private onMachineTypeChange(newMachineType: Option) {
    const canAttachGpu = this.canAttachGpu(newMachineType.value as string);
    this.setState({
      configuration: {
        ...this.state.configuration,
        machineType: optionToMachineType(newMachineType),
        attachGpu: this.state.configuration.attachGpu && canAttachGpu,
      },
    });
  }

  private submitForm() {
    const configuration = { ...this.state.configuration };
    if (!configuration.attachGpu) {
      /*
       * If machine originally had a GPU we want to explicilty attach an
       * accelerator of type NO_ACCELERATOR_TYPE through the Notebooks API to remove it
       */
      configuration.attachGpu = this.oldConfiguration
        ? this.oldConfiguration.attachGpu
        : configuration.attachGpu;
    }
    this.props.onSubmit(configuration);
  }

  render() {
    const { onDialogClose } = this.props;
    const { configuration, gpuCountOptions } = this.state;
    const { gpuType, gpuCount, attachGpu, machineType } = configuration;

    return (
      <div className={STYLES.containerPadding}>
        <div className={FORM_STYLES.formContainer}>
          <span className={STYLES.heading}>Hardware Scaling Limits</span>
          <HardwareConfigurationDescription />
          <span className={STYLES.subheading}>Machine Configuration</span>
          <NestedSelect
            label="Machine type"
            nestedOptionsList={MACHINE_TYPES.map(machineType => ({
              header: machineType.base,
              options: machineType.configurations,
            }))}
            onChange={machineType => this.onMachineTypeChange(machineType)}
            value={machineTypeToOption(machineType)}
          />
          <span className={STYLES.subheading}>GPU Configuration</span>
          {this.gpuRestrictionMessage()}
          <div className={FORM_STYLES.checkboxContainer}>
            <CheckboxInput
              label="Attach GPUs"
              className={FORM_STYLES.checkbox}
              name="attachGpu"
              checked={attachGpu && this.canAttachGpu(machineType.name)}
              onChange={e => this.onAttachGpuChange(e)}
              disabled={!this.canAttachGpu(machineType.name)}
            />
          </div>
          {attachGpu && this.canAttachGpu(machineType.name) && (
            <div
              className={classes(
                css.scheduleBuilderRow,
                FORM_STYLES.topPadding
              )}
            >
              <div className={css.flex1}>
                <SelectInput
                  label="GPU type"
                  name="gpuType"
                  value={gpuType}
                  options={this.gpuTypeOptions}
                  onChange={e => this.onGpuTypeChange(e)}
                />
              </div>
              <div className={css.flex1}>
                <SelectInput
                  label="Number of GPUs"
                  name="gpuCount"
                  value={gpuCount}
                  options={gpuCountOptions}
                  onChange={e =>
                    this.setState({
                      configuration: {
                        ...this.state.configuration,
                        gpuCount: e.target.value,
                      },
                    })
                  }
                />
              </div>
            </div>
          )}
          {attachGpu && (
            <div className={STYLES.infoMessage}>
              <Message asError={false} asActivity={false} text={INFO_MESSAGE} />
            </div>
          )}
        </div>
        <ActionBar
          primaryLabel="Next"
          onPrimaryClick={() => this.submitForm()}
          primaryButtonProps={{
            disabled: isEqualHardwareConfiguration(
              this.oldConfiguration,
              configuration
            ),
          }}
          secondaryLabel="Cancel"
          onSecondaryClick={onDialogClose}
        />
      </div>
    );
  }
}

const DESCRIPTION = `The hardware scaling limits you configured will be the
max capacity allowed for this notebook. You'll only pay for the time the 
hardware resources are on. `;
const LINK = 'https://cloud.google.com/compute/all-pricing';

// tslint:disable-next-line:enforce-name-casing
export function HardwareConfigurationDescription() {
  return (
    <p className={STYLES.paragraph}>
      {DESCRIPTION}
      <LearnMoreLink href={LINK} />
    </p>
  );
}<|MERGE_RESOLUTION|>--- conflicted
+++ resolved
@@ -39,13 +39,10 @@
   getGpuCountOptionsList,
   Details,
   detailsToHardwareConfiguration,
-<<<<<<< HEAD
   STYLES,
-=======
   NO_ACCELERATOR_TYPE,
   NO_ACCELERATOR_COUNT,
   isEqualHardwareConfiguration,
->>>>>>> e9ea7461
 } from '../data';
 import { ActionBar } from './action_bar';
 
@@ -293,12 +290,10 @@
         <ActionBar
           primaryLabel="Next"
           onPrimaryClick={() => this.submitForm()}
-          primaryButtonProps={{
-            disabled: isEqualHardwareConfiguration(
-              this.oldConfiguration,
-              configuration
-            ),
-          }}
+          primaryDisabled={isEqualHardwareConfiguration(
+            this.oldConfiguration,
+            configuration
+          )}
           secondaryLabel="Cancel"
           onSecondaryClick={onDialogClose}
         />
