/**
 * Copyright 2020 Google LLC
 *
 * Licensed under the Apache License, Version 2.0 (the "License");
 * you may not use this file except in compliance with the License.
 * You may obtain a copy of the License at
 *
 *      http://www.apache.org/licenses/LICENSE-2.0
 *
 * Unless required by applicable law or agreed to in writing, software
 * distributed under the License is distributed on an "AS IS" BASIS,
 * WITHOUT WARRANTIES OR CONDITIONS OF ANY KIND, either express or implied.
 * See the License for the specific language governing permissions and
 * limitations under the License.
 */

import { Dialog } from '@material-ui/core';
import * as React from 'react';
import { HardwareScalingForm } from './hardware_scaling_form';
<<<<<<< HEAD
import { HardwareConfiguration } from '../data';
import { HardwareScalingStatus } from './hardware_scaling_status';
import { NotebooksService } from '../service/notebooks_service';
=======
import {
  HardwareConfiguration,
  Details,
  detailsToHardwareConfiguration,
} from '../data';
import { ConfirmationPage } from './confirmation_page';
>>>>>>> 020eff2e

enum View {
  FORM,
  CONFIRMATION,
  STATUS,
}

interface Props {
  open: boolean;
  onClose: () => void;
<<<<<<< HEAD
  notebookService: NotebooksService;
=======
  details?: Details;
>>>>>>> 020eff2e
}

interface State {
  view: View;
  hardwareConfiguration: HardwareConfiguration;
}

/** Funtional Component for a common dialog interface with cancel and submit buttons. */
export class HardwareScalingDialog extends React.Component<Props, State> {
  constructor(props: Props) {
    super(props);
    this.state = {
      view: View.FORM,
      hardwareConfiguration: null,
    };
  }

  render() {
    const { open } = this.props;

    return <Dialog open={open}>{this.getDisplay()}</Dialog>;
  }

  private onFormSubmit(newConfiguration: HardwareConfiguration) {
    this.setState({
      view: View.CONFIRMATION,
      hardwareConfiguration: newConfiguration,
    });
  }

  private getDisplay() {
<<<<<<< HEAD
    const { onClose, notebookService } = this.props;
=======
    const { onClose, details } = this.props;
>>>>>>> 020eff2e
    const { view, hardwareConfiguration } = this.state;

    switch (view) {
      case View.FORM:
        return (
          <HardwareScalingForm
            onDialogClose={onClose}
<<<<<<< HEAD
            onSubmit={(config: HardwareConfiguration) => {
              this.setState({
                view: View.STATUS,
                hardwareConfiguration: config,
              });
            }}
          />
        );
      case View.STATUS:
        return (
          <HardwareScalingStatus
            onDialogClose={onClose}
            hardwareConfiguration={hardwareConfiguration}
            notebookService={notebookService}
=======
            onSubmit={(configuration: HardwareConfiguration) =>
              this.onFormSubmit(configuration)
            }
          />
        );
      case View.CONFIRMATION:
        return (
          <ConfirmationPage
            onDialogClose={onClose}
            formData={hardwareConfiguration}
            currentConfiguration={
              details && detailsToHardwareConfiguration(details)
            }
>>>>>>> 020eff2e
          />
        );
    }
  }
}<|MERGE_RESOLUTION|>--- conflicted
+++ resolved
@@ -17,18 +17,14 @@
 import { Dialog } from '@material-ui/core';
 import * as React from 'react';
 import { HardwareScalingForm } from './hardware_scaling_form';
-<<<<<<< HEAD
-import { HardwareConfiguration } from '../data';
 import { HardwareScalingStatus } from './hardware_scaling_status';
 import { NotebooksService } from '../service/notebooks_service';
-=======
 import {
   HardwareConfiguration,
   Details,
   detailsToHardwareConfiguration,
 } from '../data';
 import { ConfirmationPage } from './confirmation_page';
->>>>>>> 020eff2e
 
 enum View {
   FORM,
@@ -39,11 +35,8 @@
 interface Props {
   open: boolean;
   onClose: () => void;
-<<<<<<< HEAD
   notebookService: NotebooksService;
-=======
   details?: Details;
->>>>>>> 020eff2e
 }
 
 interface State {
@@ -67,19 +60,8 @@
     return <Dialog open={open}>{this.getDisplay()}</Dialog>;
   }
 
-  private onFormSubmit(newConfiguration: HardwareConfiguration) {
-    this.setState({
-      view: View.CONFIRMATION,
-      hardwareConfiguration: newConfiguration,
-    });
-  }
-
   private getDisplay() {
-<<<<<<< HEAD
-    const { onClose, notebookService } = this.props;
-=======
-    const { onClose, details } = this.props;
->>>>>>> 020eff2e
+    const { onClose, notebookService, details } = this.props;
     const { view, hardwareConfiguration } = this.state;
 
     switch (view) {
@@ -87,11 +69,25 @@
         return (
           <HardwareScalingForm
             onDialogClose={onClose}
-<<<<<<< HEAD
             onSubmit={(config: HardwareConfiguration) => {
               this.setState({
+                view: View.CONFIRMATION,
+                hardwareConfiguration: config,
+              });
+            }}
+          />
+        );
+      case View.CONFIRMATION:
+        return (
+          <ConfirmationPage
+            onDialogClose={onClose}
+            formData={hardwareConfiguration}
+            currentConfiguration={
+              details && detailsToHardwareConfiguration(details)
+            }
+            onSubmit={() => {
+              this.setState({
                 view: View.STATUS,
-                hardwareConfiguration: config,
               });
             }}
           />
@@ -102,21 +98,6 @@
             onDialogClose={onClose}
             hardwareConfiguration={hardwareConfiguration}
             notebookService={notebookService}
-=======
-            onSubmit={(configuration: HardwareConfiguration) =>
-              this.onFormSubmit(configuration)
-            }
-          />
-        );
-      case View.CONFIRMATION:
-        return (
-          <ConfirmationPage
-            onDialogClose={onClose}
-            formData={hardwareConfiguration}
-            currentConfiguration={
-              details && detailsToHardwareConfiguration(details)
-            }
->>>>>>> 020eff2e
           />
         );
     }
