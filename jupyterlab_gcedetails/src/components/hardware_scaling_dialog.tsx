--- conflicted
+++ resolved
@@ -25,10 +25,7 @@
   detailsToHardwareConfiguration,
 } from '../data';
 import { ConfirmationPage } from './confirmation_page';
-<<<<<<< HEAD
-=======
 import { ServerWrapper } from './server_wrapper';
->>>>>>> 1bf8543e
 
 enum View {
   FORM,
@@ -40,13 +37,9 @@
   open: boolean;
   onClose: () => void;
   notebookService: NotebooksService;
-<<<<<<< HEAD
-  details?: Details;
-=======
   onCompletion: () => void;
   details?: Details;
   detailsServer: ServerWrapper;
->>>>>>> 1bf8543e
 }
 
 interface State {
@@ -71,9 +64,6 @@
   }
 
   private getDisplay() {
-<<<<<<< HEAD
-    const { onClose, notebookService, details } = this.props;
-=======
     const {
       onClose,
       notebookService,
@@ -81,7 +71,6 @@
       onCompletion,
       detailsServer,
     } = this.props;
->>>>>>> 1bf8543e
     const { view, hardwareConfiguration } = this.state;
 
     switch (view) {
@@ -119,11 +108,8 @@
             onDialogClose={onClose}
             hardwareConfiguration={hardwareConfiguration}
             notebookService={notebookService}
-<<<<<<< HEAD
-=======
             onCompletion={onCompletion}
             detailsServer={detailsServer}
->>>>>>> 1bf8543e
           />
         );
     }
