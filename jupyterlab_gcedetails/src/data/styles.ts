/**
 * Copyright 2020 Google LLC
 *
 * Licensed under the Apache License, Version 2.0 (the "License");
 * you may not use this file except in compliance with the License.
 * You may obtain a copy of the License at
 *
 *      http://www.apache.org/licenses/LICENSE-2.0
 *
 * Unless required by applicable law or agreed to in writing, software
 * distributed under the License is distributed on an "AS IS" BASIS,
 * WITHOUT WARRANTIES OR CONDITIONS OF ANY KIND, either express or implied.
 * See the License for the specific language governing permissions and
 * limitations under the License.
 */

import * as csstips from 'csstips';
import { stylesheet } from 'typestyle';
import { BASE_FONT } from 'gcp_jupyterlab_shared';

/* Class names applied to the component. */
export const STYLES = stylesheet({
  container: {
    color: 'var(--jp-ui-font-color1)',
    fontFamily: 'var(--jp-ui-font-family)',
    fontSize: 'var(--jp-ui-font-size1, 13px)',
    lineHeight: '24px',
    alignItems: 'center',
    ...csstips.horizontal,
  },
  containerPadding: {
    backgroundColor: 'var(--jp-layout-color3)',
    margin: '0px',
    padding: '35px 30px',
    backgroundColor: 'var(--jp-layout-color1)',
  },
  containerSize: {
    width: 468,
    backgroundColor: 'var(--jp-layout-color3)',
  },
  heading: {
    fontSize: '22px',
    paddingBottom: '10px',
    fontWeight: 400,
    fontFamily: 'var(--jp-ui-font-family)',
    color: 'var(--jp-ui-font-color1)',
    display: 'block',
  },
  subheading: {
    fontFamily: 'var(--jp-ui-font-family)',
    color: 'var(--jp-ui-font-color1)',
    fontWeight: 700,
    fontSize: '15px',
    paddingTop: '20px',
    paddingBottom: '5px',
    display: 'block',
  },
  paragraph: {
    fontSize: '14px',
    paddingTop: '2px',
    display: 'block',
    fontWeight: 400,
    fontFamily: 'var(--jp-ui-font-family)',
    color: 'var(--jp-ui-font-color1)',
  },
  attribute: {
    marginRight: '4px',
  },
  interactiveHover: {
    $nest: {
      '&:hover': {
        backgroundColor: '#8a8a8a',
      },
    },
  },
  dt: {
    display: 'table-cell',
    fontWeight: 500,
    lineHeight: '30px',
    padding: '2px',
    verticalAlign: 'top',
<<<<<<< HEAD
    color: 'grey',
=======
    color: 'var(--jp-ui-font-color1)',
>>>>>>> 88185e79
  },
  dd: {
    padding: '2px 2px 2px 24px',
    lineHeight: '30px',
    verticalAlign: 'top',
<<<<<<< HEAD
    color: 'grey',
=======
    color: 'var(--jp-ui-font-color1)',
>>>>>>> 88185e79
  },
  icon: {
    display: 'inline-block',
    height: '18px',
    marginRight: '4px',
    width: '18px',
  },
  listRow: {
    display: 'table-row',
    boxShadow: 'inset 0 -1px 0 0 var(--jp-border-color1)',
  },
  infoMessage: {
    marginTop: '20px',
  },
});

export const TEXT_STYLE = {
  fontFamily: BASE_FONT.fontFamily as string,
  fontSize: BASE_FONT.fontSize as number,
  color: 'var(--jp-ui-font-color1)',
};<|MERGE_RESOLUTION|>--- conflicted
+++ resolved
@@ -29,14 +29,12 @@
     ...csstips.horizontal,
   },
   containerPadding: {
-    backgroundColor: 'var(--jp-layout-color3)',
     margin: '0px',
     padding: '35px 30px',
     backgroundColor: 'var(--jp-layout-color1)',
   },
   containerSize: {
     width: 468,
-    backgroundColor: 'var(--jp-layout-color3)',
   },
   heading: {
     fontSize: '22px',
@@ -73,28 +71,6 @@
       },
     },
   },
-  dt: {
-    display: 'table-cell',
-    fontWeight: 500,
-    lineHeight: '30px',
-    padding: '2px',
-    verticalAlign: 'top',
-<<<<<<< HEAD
-    color: 'grey',
-=======
-    color: 'var(--jp-ui-font-color1)',
->>>>>>> 88185e79
-  },
-  dd: {
-    padding: '2px 2px 2px 24px',
-    lineHeight: '30px',
-    verticalAlign: 'top',
-<<<<<<< HEAD
-    color: 'grey',
-=======
-    color: 'var(--jp-ui-font-color1)',
->>>>>>> 88185e79
-  },
   icon: {
     display: 'inline-block',
     height: '18px',
